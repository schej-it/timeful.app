package db

import (
	"context"
	"fmt"
	"math/rand"
	"time"

	"go.mongodb.org/mongo-driver/bson"
	"go.mongodb.org/mongo-driver/bson/primitive"
	"go.mongodb.org/mongo-driver/mongo"
	"schej.it/server/logger"
	"schej.it/server/models"
	"schej.it/server/services/auth"
	"schej.it/server/utils"
)

// Returns a user based on their _id
func GetUserById(userId string) *models.User {
	objectId, err := primitive.ObjectIDFromHex(userId)
	if err != nil {
		// userId is malformatted
		return nil
	}
	result := UsersCollection.FindOne(context.Background(), bson.M{
		"_id": objectId,
	})
	if result.Err() == mongo.ErrNoDocuments {
		// User does not exist!
		return nil
	}

	// Decode result
	var user models.User
	if err := result.Decode(&user); err != nil {
		logger.StdErr.Panicln(err)
	}

	return &user
}

<<<<<<< HEAD
func GetUserByEmail(email string) *models.User {
	result := UsersCollection.FindOne(context.Background(), bson.M{
		"email": email,
	})
	if result.Err() == mongo.ErrNoDocuments {
		// User does not exist!
		return nil
	}

	// Decode result
	var user models.User
	if err := result.Decode(&user); err != nil {
		logger.StdErr.Panicln(err)
	}

	return &user
}

=======
// Returns an event based on its _id
>>>>>>> 702c2ab3
func GetEventById(eventId string) *models.Event {
	objectId, err := primitive.ObjectIDFromHex(eventId)
	if err != nil {
		// eventId is malformatted
		return nil
	}
	result := EventsCollection.FindOne(context.Background(), bson.M{
		"_id": objectId,
	})
	if result.Err() == mongo.ErrNoDocuments {
		// Event does not exist!
		return nil
	}

	// Decode result
	var event models.Event
	if err := result.Decode(&event); err != nil {
		logger.StdErr.Panicln(err)
	}

	return &event
}

// Returns an event based on its shortId
func GetEventByShortId(shortEventId string) *models.Event {
	result := EventsCollection.FindOne(context.Background(), bson.M{
		"shortId": shortEventId,
	})
	if result.Err() == mongo.ErrNoDocuments {
		// Event does not exist!
		return nil
	}

	// Decode result
	var event models.Event
	if err := result.Decode(&event); err != nil {
		logger.StdErr.Panicln(err)
	}

	return &event
}

// Returns an event by either its _id or shortId
func GetEventByEitherId(id string) *models.Event {
	if len(id) <= 10 {
		return GetEventByShortId(id)
	}

	return GetEventById(id)
}

func GetFriendRequestById(friendRequestId string) *models.FriendRequest {
	objectId, err := primitive.ObjectIDFromHex(friendRequestId)
	if err != nil {
		// friendRequestId is malformatted
		return nil
	}
	result := FriendRequestsCollection.FindOne(context.Background(), bson.M{
		"_id": objectId,
	})
	if result.Err() == mongo.ErrNoDocuments {
		// Friend request does not exist!
		return nil
	}

	// Decode result
	var friendRequest models.FriendRequest
	if err := result.Decode(&friendRequest); err != nil {
		logger.StdErr.Panicln(err)
	}

	return &friendRequest
}

func DeleteFriendRequestById(friendRequestId string) {
	objectId, err := primitive.ObjectIDFromHex(friendRequestId)
	if err != nil {
		// friendRequestId is malformatted
		logger.StdErr.Panicln(err)
	}
	_, err = FriendRequestsCollection.DeleteOne(context.Background(), bson.M{
		"_id": objectId,
	})
	if err != nil {
		logger.StdErr.Panicln(err)
	}
}

// If access token has expired, get a new token for the primary account as well as all other calendar accounts, update the user object, and save it to the database
// `accounts` specifies for which accounts to refresh access tokens. If `accounts` is nil or empty, then update tokens for all accounts
func RefreshUserTokenIfNecessary(u *models.User, accounts models.Set[string]) {
	refreshTokenChan := make(chan auth.RefreshAccessTokenData)
	numAccountsToUpdate := 0

	// If `accounts` is nil, then update tokens for all accounts
	updateAllAccounts := len(accounts) == 0

	// Refresh calendar account access tokens if necessary
	for _, account := range u.CalendarAccounts {
		if _, ok := accounts[account.Email]; ok || updateAllAccounts {
			if time.Now().After(account.AccessTokenExpireDate.Time()) && len(account.RefreshToken) > 0 {
				go auth.RefreshAccessTokenAsync(account.RefreshToken, account.Email, refreshTokenChan)
				numAccountsToUpdate++
			}
		}
	}

	// Update access tokens as responses are received
	for i := 0; i < numAccountsToUpdate; i++ {
		res := <-refreshTokenChan

		if res.Error != nil {
			continue
		}

		accessTokenExpireDate := utils.GetAccessTokenExpireDate(res.TokenResponse.ExpiresIn)

		if calendarAccount, ok := u.CalendarAccounts[res.Email]; ok {
			calendarAccount.AccessToken = res.TokenResponse.AccessToken
			calendarAccount.AccessTokenExpireDate = primitive.NewDateTimeFromTime(accessTokenExpireDate)
			u.CalendarAccounts[res.Email] = calendarAccount
		}
	}

	// Update user object if accounts were updated
	if numAccountsToUpdate > 0 {
		UsersCollection.FindOneAndUpdate(
			context.Background(),
			bson.M{"_id": u.Id},
			bson.M{"$set": u},
		)
	}
}

/*
Finds a daily user log, localized to the user's month/day/year, by:
Checking if the given date (in server time) and timezone offset (in client time) match the day of a daily user log (in UTC time)
If none exist, then create a new daily log

Note: we find the log localized to the user's month/day/year in order to track if the user has signed in on different days in their
own timezone, rather than the server's timezone. For example, if a user signed in at 11pm on Monday, then signed in at 8am on Tuesday,
it could theoretically count as the same day if we were to use server time
*/
func GetDailyUserLogByDate(date time.Time, timezoneOffset int) *models.DailyUserLog {
	timezoneOffsetDuration, _ := time.ParseDuration(fmt.Sprintf("%dm", timezoneOffset))
	adjustedDate := date.Add(timezoneOffsetDuration)
	startDate := utils.GetDateAtTime(adjustedDate, "00:00:00")
	endDate := utils.GetDateAtTime(adjustedDate, "23:59:59")

	// Find a log for the current date
	result := DailyUserLogCollection.FindOne(context.Background(), bson.M{
		"date": bson.M{
			"$gte": primitive.NewDateTimeFromTime(startDate),
			"$lte": primitive.NewDateTimeFromTime(endDate),
		},
	})

	var log models.DailyUserLog

	// Create a new log if it doesn't exist already
	if result.Err() == mongo.ErrNoDocuments {
		log = models.DailyUserLog{
			Date: primitive.NewDateTimeFromTime(startDate),
		}
		result, err := DailyUserLogCollection.InsertOne(context.Background(), log)
		if err != nil {
			logger.StdErr.Panicln(err)
		}
		log.Id = result.InsertedID.(primitive.ObjectID)
	} else {
		// Parse daily user log object
		if err := result.Decode(&log); err != nil {
			logger.StdErr.Panicln(err)
		}
	}

	return &log
}

func UpdateDailyUserLog(user *models.User) {
	log := GetDailyUserLogByDate(time.Now(), user.TimezoneOffset)
	for _, id := range log.UserIds {
		if id == user.Id {
			return
		}
	}

	log.UserIds = append(log.UserIds, user.Id)
	_, err := DailyUserLogCollection.UpdateByID(context.Background(), log.Id, bson.M{"$set": log})
	if err != nil {
		logger.StdErr.Panicln(err)
	}
}

// Returns a random unique short event id seeded by the actual event id
func GenerateShortEventId(eventId primitive.ObjectID) string {
	r := rand.New(rand.NewSource(eventId.Timestamp().Unix()))

	id := ""

	letters := "23456789ABCDEFabcdef"
	for i := 0; i < 5; i++ {
		index := r.Intn(len(letters))
		letter := letters[index : index+1]
		id += letter
	}

	i := 0
	event := GetEventByShortId(id)
	for event != nil && i < 5 {
		// Event exists, keep on adding letters until event doesn't exist anymore, max of 5 more letters
		index := r.Intn(len(letters))
		letter := letters[index : index+1]
		id += letter
		event = GetEventByShortId(id)
		i++
	}

	if event != nil {
		logger.StdErr.Panicln("Couldn't generate unique id")
	}

	return id
}<|MERGE_RESOLUTION|>--- conflicted
+++ resolved
@@ -39,7 +39,6 @@
 	return &user
 }
 
-<<<<<<< HEAD
 func GetUserByEmail(email string) *models.User {
 	result := UsersCollection.FindOne(context.Background(), bson.M{
 		"email": email,
@@ -58,9 +57,7 @@
 	return &user
 }
 
-=======
 // Returns an event based on its _id
->>>>>>> 702c2ab3
 func GetEventById(eventId string) *models.Event {
 	objectId, err := primitive.ObjectIDFromHex(eventId)
 	if err != nil {
