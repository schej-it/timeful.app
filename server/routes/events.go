/* The /events group contains all the routes to get and edit events */
package routes

import (
	"context"
	"fmt"
	"net/http"

	"github.com/gin-contrib/sessions"
	"github.com/gin-gonic/gin"
	"go.mongodb.org/mongo-driver/bson"
	"go.mongodb.org/mongo-driver/bson/primitive"
	"schej.it/server/db"
	"schej.it/server/discord_bot"
	"schej.it/server/errs"
	"schej.it/server/logger"
	"schej.it/server/middleware"
	"schej.it/server/models"
	"schej.it/server/responses"
	"schej.it/server/services/calendar"
	"schej.it/server/utils"
)

func InitEvents(router *gin.Engine) {
	eventRouter := router.Group("/events")

	eventRouter.POST("", createEvent)
	eventRouter.GET("/:eventId", getEvent)
	eventRouter.POST("/:eventId/response", updateEventResponse)
	eventRouter.POST("/:eventId/schedule", middleware.AuthRequired(), scheduleEvent)
	eventRouter.PUT("/:eventId", middleware.AuthRequired(), editEvent)
	eventRouter.DELETE("/:eventId", middleware.AuthRequired(), deleteEvent)
}

// @Summary Creates a new event
// @Tags events
// @Accept json
// @Produce json
<<<<<<< HEAD
// @Param payload body object{name=string,duration=float32,dates=[]primitive.DateTime} true "Object containing info about the event to create"
=======
// @Param payload body object{name=string,duration=float32,dates=[]string,notificationsEnabled=bool} true "Object containing info about the event to create"
>>>>>>> af4a408c
// @Success 201 {object} object{eventId=string}
// @Router /events [post]
func createEvent(c *gin.Context) {
	payload := struct {
		Name                 string               `json:"name" binding:"required"`
		Duration             *float32             `json:"duration" binding:"required"`
		Dates                []primitive.DateTime `json:"dates" binding:"required"`
		NotificationsEnabled *bool                `json:"notificationsEnabled" binding:"required"`
	}{}
	if err := c.Bind(&payload); err != nil {
		return
	}
	session := sessions.Default(c)

	// If user logged in, set owner id to their user id, otherwise set owner id to nil
	userIdInterface := session.Get("userId")
	userId, signedIn := userIdInterface.(string)
	var ownerId primitive.ObjectID
	if signedIn {
		ownerId = utils.StringToObjectID(userId)
	} else {
		ownerId = primitive.NilObjectID
	}

	event := models.Event{
		OwnerId:              ownerId,
		Name:                 payload.Name,
		Duration:             payload.Duration,
		Dates:                payload.Dates,
		NotificationsEnabled: *payload.NotificationsEnabled,
		Responses:            make(map[string]*models.Response),
	}

	result, err := db.EventsCollection.InsertOne(context.Background(), event)
	if err != nil {
		logger.StdErr.Panicln(err)
	}

	insertedId := result.InsertedID.(primitive.ObjectID).Hex()

	if signedIn {
		user := db.GetUserById(userId)
		discord_bot.SendMessage(fmt.Sprintf(":tada: **New event created!** :tada: \n**Event url**: https://schej.it/e/%s\n**Creator**: %s %s (%s)\n**Notifications Enabled**: %v", insertedId, user.FirstName, user.LastName, user.Email, event.NotificationsEnabled))
	} else {
		discord_bot.SendMessage(fmt.Sprintf(":tada: **New event created!** :tada: \n**Event url**: https://schej.it/e/%s\n**Creator**: Guest :face_with_open_eyes_and_hand_over_mouth:\n**Notifications Enabled**: %v", insertedId, event.NotificationsEnabled))
	}
	c.JSON(http.StatusCreated, gin.H{"eventId": insertedId})
}

// @Summary Gets an event based on its id
// @Tags events
// @Produce json
// @Param eventId path string true "Event ID"
// @Success 200 {object} models.Event
// @Router /events/{eventId} [get]
func getEvent(c *gin.Context) {
	eventId := c.Param("eventId")
	event := db.GetEventById(eventId)

	if event == nil {
		c.JSON(http.StatusNotFound, responses.Error{Error: errs.EventNotFound})
		return
	}

	// Populate user fields
	for userId, response := range event.Responses {
		user := db.GetUserById(userId)
		if user == nil {
			userId = response.Name
			response.User = &models.UserProfile{
				FirstName: response.Name,
			}
		} else {
			response.User = user.GetProfile()
		}
		event.Responses[userId] = response
	}

	c.JSON(http.StatusOK, event)
}

// @Summary Updates the current user's availability
// @Tags events
// @Accept json
// @Produce json
// @Param eventId path string true "Event ID"
// @Param payload body object{availability=[]string,guest=bool,name=string} true "Object containing info about the event response to update"
// @Success 200
// @Router /events/{eventId}/response [post]
func updateEventResponse(c *gin.Context) {
	payload := struct {
		Availability []string `json:"availability" binding:"required"`
		Guest        *bool    `json:"guest" binding:"required"`
		Name         string   `json:"name"`
	}{}
	if err := c.Bind(&payload); err != nil {
		return
	}
	session := sessions.Default(c)
	eventId := c.Param("eventId")
	event := db.GetEventById(eventId)

	var response models.Response
	var userIdString string
	// Populate response differently if guest vs signed in user
	if *payload.Guest {
		userIdString = payload.Name

		response = models.Response{
			Name:         payload.Name,
			Availability: payload.Availability,
		}
	} else {
		userIdInterface := session.Get("userId")
		if userIdInterface == nil {
			c.JSON(http.StatusUnauthorized, responses.Error{Error: errs.NotSignedIn})
			c.Abort()
			return
		}
		userIdString = userIdInterface.(string)

		response = models.Response{
			UserId:       utils.StringToObjectID(userIdString),
			Availability: payload.Availability,
		}
	}

	// Check if user has responded to event before (edit response) or not (new response)
	_, userHasResponded := event.Responses[userIdString]

	// Update responses in mongodb
	_, err := db.EventsCollection.UpdateByID(
		context.Background(),
		utils.StringToObjectID(eventId),
		bson.M{
			"$set": bson.M{
				"responses." + userIdString: response,
			},
		},
	)
	if err != nil {
		logger.StdErr.Panicln(err)
	}

	// Send email to creator of event if creator enabled it
	if event.NotificationsEnabled && !userHasResponded && userIdString != event.OwnerId.Hex() {
		// Send email asynchronously
		go func() {
			creator := db.GetUserById(event.OwnerId.Hex())
			if creator == nil {
				c.JSON(http.StatusOK, gin.H{})
				return
			}

			var respondentName string
			if *payload.Guest {
				respondentName = payload.Name
			} else {
				respondent := db.GetUserById(userIdString)
				respondentName = fmt.Sprintf("%s %s", respondent.FirstName, respondent.LastName)
			}
			utils.SendEmail(
				creator.Email,
				fmt.Sprintf("Someone just responded to your schej - \"%s\"!", event.Name),
				fmt.Sprintf(
					`<p>Hi %s,</p>

					<p>%s just responded to your schej named "%s"!<br>
					<a href="https://schej.it/e/%s">Click here to view the event</a></p>

					<p>Best,<br>
					schej team</p>`,
					creator.FirstName, respondentName, event.Name, eventId,
				),
				"text/html",
			)
		}()
	}

	c.JSON(http.StatusOK, gin.H{})
}

// @Summary Schedules an event on the user's google calendar
// @Tags events
// @Accept json
// @Produce json
// @Param eventId path string true "Event ID"
// @Param payload body object{startDate=primitive.DateTime,endDate=primitive.DateTime,attendeeEmails=[]string} true "Object containing info about the event to schedule"
// @Success 200
// @Router /events/{eventId}/schedule [post]
func scheduleEvent(c *gin.Context) {
	payload := struct {
		StartDate      *primitive.DateTime `json:"startDate" binding:"required"`
		EndDate        *primitive.DateTime `json:"endDate" binding:"required"`
		AttendeeEmails []string            `json:"attendeeEmails" binding:"required"`
		Location       string              `json:"location"`
		Description    string              `json:"description"`
	}{}
	if err := c.Bind(&payload); err != nil {
		return
	}
	eventId := c.Param("eventId")
	event := db.GetEventById(eventId)
	userInterface, _ := c.Get("authUser")
	user := userInterface.(*models.User)

	// Only allow event owner to schedule the event
	if user.Id != event.OwnerId {
		c.JSON(http.StatusForbidden, gin.H{"Error": errs.UserNotEventOwner})
		return
	}

	// Create google calendar invite
	calendarEventId, googleApiError := calendar.ScheduleEvent(user, event.Name, eventId, event.CalendarEventId, *payload.StartDate, *payload.EndDate, payload.AttendeeEmails, payload.Location, payload.Description)
	if googleApiError != nil {
		c.JSON(googleApiError.Code, responses.Error{Error: *googleApiError})
		return
	}

	scheduledEvent := models.CalendarEvent{
		StartDate: *payload.StartDate,
		EndDate:   *payload.EndDate,
	}

	// Update event
	_, err := db.EventsCollection.UpdateByID(
		context.Background(),
		utils.StringToObjectID(eventId),
		bson.M{
			"$set": bson.M{
				"scheduledEvent":  scheduledEvent,
				"calendarEventId": calendarEventId,
			},
		},
	)
	if err != nil {
		logger.StdErr.Panicln(err)
	}

	c.JSON(http.StatusOK, gin.H{})
}

// @Summary Edits an event based on its id
// @Tags events
// @Produce json
// @Param eventId path string true "Event ID"
<<<<<<< HEAD
// @Param payload body object{name=string,duration=float32,dates=[]primitive.DateTime} true "Object containing info about the event to update"
=======
// @Param payload body object{name=string,duration=float32,dates=[]string,notificationsEnabled=bool} true "Object containing info about the event to update"
>>>>>>> af4a408c
// @Success 200
// @Router /events/{eventId} [put]
func editEvent(c *gin.Context) {
	payload := struct {
		Name                 string               `json:"name" binding:"required"`
		Duration             *float32             `json:"duration" binding:"required"`
		Dates                []primitive.DateTime `json:"dates" binding:"required"`
		NotificationsEnabled *bool                `json:"notificationsEnabled" binding:"required"`
	}{}
	if err := c.Bind(&payload); err != nil {
		return
	}

	eventId := c.Param("eventId")
	objectId, err := primitive.ObjectIDFromHex(eventId)
	if err != nil {
		// eventId is malformatted
		c.Status(http.StatusBadRequest)
		return
	}

	userInterface, _ := c.Get("authUser")
	user := userInterface.(*models.User)

	_, err = db.EventsCollection.UpdateOne(
		context.Background(),
		bson.M{
			"_id":     objectId,
			"ownerId": user.Id,
		},
		bson.M{
			"$set": bson.M{
				"name":                 payload.Name,
				"duration":             payload.Duration,
				"dates":                payload.Dates,
				"notificationsEnabled": *payload.NotificationsEnabled,
			},
		},
	)

	if err != nil {
		logger.StdErr.Panicln(err)
	}

	c.Status(http.StatusOK)
}

// @Summary Deletes an event based on its id
// @Tags events
// @Produce json
// @Param eventId path string true "Event ID"
// @Success 200
// @Router /events/{eventId} [delete]
func deleteEvent(c *gin.Context) {
	eventId := c.Param("eventId")

	objectId, err := primitive.ObjectIDFromHex(eventId)
	if err != nil {
		// eventId is malformatted
		c.Status(http.StatusBadRequest)
		return
	}

	userInterface, _ := c.Get("authUser")
	user := userInterface.(*models.User)

	_, err = db.EventsCollection.DeleteOne(context.Background(), bson.M{
		"_id":     objectId,
		"ownerId": user.Id,
	})
	if err != nil {
		logger.StdErr.Panicln(err)
	}

	c.Status(http.StatusOK)
}<|MERGE_RESOLUTION|>--- conflicted
+++ resolved
@@ -36,11 +36,7 @@
 // @Tags events
 // @Accept json
 // @Produce json
-<<<<<<< HEAD
-// @Param payload body object{name=string,duration=float32,dates=[]primitive.DateTime} true "Object containing info about the event to create"
-=======
-// @Param payload body object{name=string,duration=float32,dates=[]string,notificationsEnabled=bool} true "Object containing info about the event to create"
->>>>>>> af4a408c
+// @Param payload body object{name=string,duration=float32,dates=[]primitive.DateTime,notificationsEnabled=bool} true "Object containing info about the event to create"
 // @Success 201 {object} object{eventId=string}
 // @Router /events [post]
 func createEvent(c *gin.Context) {
@@ -287,11 +283,7 @@
 // @Tags events
 // @Produce json
 // @Param eventId path string true "Event ID"
-<<<<<<< HEAD
-// @Param payload body object{name=string,duration=float32,dates=[]primitive.DateTime} true "Object containing info about the event to update"
-=======
-// @Param payload body object{name=string,duration=float32,dates=[]string,notificationsEnabled=bool} true "Object containing info about the event to update"
->>>>>>> af4a408c
+// @Param payload body object{name=string,duration=float32,dates=[]primitive.DateTime,notificationsEnabled=bool} true "Object containing info about the event to update"
 // @Success 200
 // @Router /events/{eventId} [put]
 func editEvent(c *gin.Context) {
