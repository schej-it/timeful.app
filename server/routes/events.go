/* The /events group contains all the routes to get and edit events */
package routes

import (
	"context"
	"fmt"
	"net/http"
	"strings"
	"time"

	"github.com/gin-contrib/sessions"
	"github.com/gin-gonic/gin"
	"go.mongodb.org/mongo-driver/bson"
	"go.mongodb.org/mongo-driver/bson/primitive"
	"schej.it/server/db"
	"schej.it/server/errs"
	"schej.it/server/logger"
	"schej.it/server/middleware"
	"schej.it/server/models"
	"schej.it/server/responses"
	"schej.it/server/services/calendar"
	"schej.it/server/services/gcloud"
	"schej.it/server/services/listmonk"
	"schej.it/server/slackbot"
	"schej.it/server/utils"
)

func InitEvents(router *gin.RouterGroup) {
	eventRouter := router.Group("/events")

	eventRouter.POST("", createEvent)
	eventRouter.PUT("/:eventId", editEvent)
	eventRouter.GET("/:eventId", getEvent)
	eventRouter.GET("/:eventId/responses", getResponses)
	eventRouter.POST("/:eventId/response", updateEventResponse)
	eventRouter.DELETE("/:eventId/response", deleteEventResponse)
	eventRouter.POST("/:eventId/responded", userResponded)
	eventRouter.POST("/:eventId/decline", middleware.AuthRequired(), declineInvite)
	eventRouter.GET("/:eventId/calendar-availabilities", middleware.AuthRequired(), getCalendarAvailabilities)
	eventRouter.DELETE("/:eventId", middleware.AuthRequired(), deleteEvent)
	eventRouter.POST("/:eventId/duplicate", middleware.AuthRequired(), duplicateEvent)
}

// @Summary Creates a new event
// @Tags events
// @Accept json
// @Produce json
// @Param payload body object{name=string,duration=float32,dates=[]string,type=models.EventType,isSignUpForm=bool,signUpBlocks=[]models.SignUpBlock,notificationsEnabled=bool,blindAvailabilityEnabled=bool,daysOnly=bool,remindees=[]string,sendEmailAfterXResponses=int,when2meetHref=string,attendees=[]string} true "Object containing info about the event to create"
// @Success 201 {object} object{eventId=string}
// @Router /events [post]
func createEvent(c *gin.Context) {
	payload := struct {
		// Required parameters
		Name     string               `json:"name" binding:"required"`
		Duration *float32             `json:"duration" binding:"required"`
		Dates    []primitive.DateTime `json:"dates" binding:"required"`
		Type     models.EventType     `json:"type" binding:"required"`

		// Only for sign up form events
		IsSignUpForm *bool                 `json:"isSignUpForm"`
		SignUpBlocks *[]models.SignUpBlock `json:"signUpBlocks"`

		// Only for events (not groups)
		StartOnMonday            *bool    `json:"startOnMonday"`
		NotificationsEnabled     *bool    `json:"notificationsEnabled"`
		BlindAvailabilityEnabled *bool    `json:"blindAvailabilityEnabled"`
		DaysOnly                 *bool    `json:"daysOnly"`
		Remindees                []string `json:"remindees"`
		SendEmailAfterXResponses *int     `json:"sendEmailAfterXResponses"`
		When2meetHref            *string  `json:"when2meetHref"`
		CollectEmails            *bool    `json:"collectEmails"`

		// Only for availability groups
		Attendees []string `json:"attendees"`
	}{}
	if err := c.Bind(&payload); err != nil {
		fmt.Println(err)
		return
	}
	session := sessions.Default(c)

	// If user logged in, set owner id to their user id, otherwise set owner id to nil
	userIdInterface := session.Get("userId")
	userId, signedIn := userIdInterface.(string)
	var user *models.User
	var ownerId primitive.ObjectID
	if signedIn {
		ownerId = utils.StringToObjectID(userId)
		user = db.GetUserById(userId)
	} else {
		ownerId = primitive.NilObjectID
	}

	// Construct event object
	numResponses := 0
	event := models.Event{
		Id:                       primitive.NewObjectID(),
		OwnerId:                  ownerId,
		Name:                     payload.Name,
		Duration:                 payload.Duration,
		Dates:                    payload.Dates,
		IsSignUpForm:             payload.IsSignUpForm,
		SignUpBlocks:             payload.SignUpBlocks,
		StartOnMonday:            payload.StartOnMonday,
		NotificationsEnabled:     payload.NotificationsEnabled,
		BlindAvailabilityEnabled: payload.BlindAvailabilityEnabled,
		DaysOnly:                 payload.DaysOnly,
		SendEmailAfterXResponses: payload.SendEmailAfterXResponses,
		When2meetHref:            payload.When2meetHref,
		CollectEmails:            payload.CollectEmails,
		Type:                     payload.Type,
		ResponsesList:            make([]models.EventResponse, 0),
		SignUpResponses:          make(map[string]*models.SignUpResponse),
		NumResponses:             &numResponses,
	}

	// Generate short id
	shortId := db.GenerateShortEventId(event.Id)
	event.ShortId = &shortId

	// Schedule reminder emails if remindees array is not empty
	if len(payload.Remindees) > 0 {
		// Determine owner name
		var ownerName string
		if signedIn {
			ownerName = user.FirstName
		} else {
			ownerName = "Somebody"
		}

		// Schedule email reminders for each of the remindees' emails
		remindees := make([]models.Remindee, 0)
		for _, email := range payload.Remindees {
			taskIds := gcloud.CreateEmailTask(email, ownerName, payload.Name, event.GetId())
			remindees = append(remindees, models.Remindee{
				Email:     email,
				TaskIds:   taskIds,
				Responded: utils.FalsePtr(),
			})
		}

		event.Remindees = &remindees
	}

	if payload.Type == models.GROUP {
		attendees := make([]models.Attendee, 0)

		if signedIn {
			// 	// Add event owner to group by default
			// 	enabledCalendars := make(map[string][]string)
			// 	for email, calendarAccount := range user.CalendarAccounts {
			// 		if utils.Coalesce(calendarAccount.Enabled) {
			// 			enabledCalendars[email] = make([]string, 0)
			// 			for calendarId, subCalendar := range utils.Coalesce(calendarAccount.SubCalendars) {
			// 				if utils.Coalesce(subCalendar.Enabled) {
			// 					enabledCalendars[email] = append(enabledCalendars[email], calendarId)
			// 				}
			// 			}
			// 		}
			// 	}
			// 	event.Responses[user.Id.Hex()] = &models.Response{
			// 		UserId:                  user.Id,
			// 		UseCalendarAvailability: utils.TruePtr(),
			// 		EnabledCalendars:        &enabledCalendars,
			// 	}

			// Add owner as attendee
			attendees = append(attendees, models.Attendee{Email: user.Email, Declined: utils.FalsePtr()})
		}

		// Add attendees and send email
		if len(payload.Attendees) > 0 {
			// Determine owner name
			var ownerName string
			if signedIn {
				ownerName = user.FirstName
			} else {
				ownerName = "Somebody"
			}

			// Add attendees to attendees array and send invite emails
			availabilityGroupInviteEmailId := 9
			for _, email := range payload.Attendees {
				listmonk.SendEmailAddSubscriberIfNotExist(email, availabilityGroupInviteEmailId, bson.M{
					"ownerName": ownerName,
					"groupName": event.Name,
					"groupUrl":  fmt.Sprintf("%s/g/%s", utils.GetBaseUrl(), event.GetId()),
				})
				attendees = append(attendees, models.Attendee{Email: email, Declined: utils.FalsePtr()})
			}

		}

		event.Attendees = &attendees
	}

	// Insert event
	result, err := db.EventsCollection.InsertOne(context.Background(), event)
	if err != nil {
		logger.StdErr.Panicln(err)
	}
	insertedId := result.InsertedID.(primitive.ObjectID).Hex()

	// Send slackbot message
	var creator string
	if signedIn {
		creator = fmt.Sprintf("%s %s (%s)", user.FirstName, user.LastName, user.Email)
	} else {
		creator = "Guest :face_with_open_eyes_and_hand_over_mouth:"
	}
	slackbot.SendEventCreatedMessage(insertedId, creator, event)

	c.JSON(http.StatusCreated, gin.H{"eventId": insertedId, "shortId": event.ShortId})
}

// @Summary Edits an event based on its id
// @Tags events
// @Produce json
// @Param eventId path string true "Event ID"
// @Param payload body object{name=string,description=string,duration=float32,dates=[]string,type=models.EventType,signUpBlocks=[]models.SignUpBlock,notificationsEnabled=bool,blindAvailabilityEnabled=bool,daysOnly=bool,remindees=[]string,sendEmailAfterXResponses=int,attendees=[]string} true "Object containing info about the event to update"
// @Success 200
// @Router /events/{eventId} [put]
func editEvent(c *gin.Context) {
	payload := struct {
		// Required parameters
		Name     string               `json:"name" binding:"required"`
		Duration *float32             `json:"duration" binding:"required"`
		Dates    []primitive.DateTime `json:"dates" binding:"required"`
		Type     models.EventType     `json:"type" binding:"required"`

		// For both events and groups
		Description *string `json:"description"`

		// Only for sign up form events
		SignUpBlocks *[]models.SignUpBlock `json:"signUpBlocks"`

		// Only for events (not groups)
		StartOnMonday            *bool    `json:"startOnMonday"`
		NotificationsEnabled     *bool    `json:"notificationsEnabled"`
		BlindAvailabilityEnabled *bool    `json:"blindAvailabilityEnabled"`
		DaysOnly                 *bool    `json:"daysOnly"`
		Remindees                []string `json:"remindees"`
		SendEmailAfterXResponses *int     `json:"sendEmailAfterXResponses"`
		CollectEmails            *bool    `json:"collectEmails"`

		// Only for availability groups
		Attendees []string `json:"attendees"`
	}{}
	if err := c.Bind(&payload); err != nil {
		return
	}

	eventId := c.Param("eventId")
	event := db.GetEventByEitherId(eventId)
	if event == nil {
		c.JSON(http.StatusNotFound, responses.Error{Error: errs.EventNotFound})
		return
	}

	// If user logged in, set owner id to their user id, otherwise set owner id to nil
	session := sessions.Default(c)
	userIdInterface := session.Get("userId")
	userId, signedIn := userIdInterface.(string)
	var ownerId primitive.ObjectID
	if signedIn {
		ownerId = utils.StringToObjectID(userId)
	} else {
		ownerId = primitive.NilObjectID
	}

	// If event has an owner id, check if user has permissions to edit event
	if event.OwnerId != primitive.NilObjectID {
		if event.OwnerId != ownerId {
			c.JSON(http.StatusForbidden, responses.Error{Error: errs.UserNotEventOwner})
			return
		}
	}

	// Update event
	event.Name = payload.Name
	event.Description = payload.Description
	event.Duration = payload.Duration
	event.Dates = payload.Dates
	event.SignUpBlocks = payload.SignUpBlocks
	event.StartOnMonday = payload.StartOnMonday
	event.NotificationsEnabled = payload.NotificationsEnabled
	event.BlindAvailabilityEnabled = payload.BlindAvailabilityEnabled
	event.DaysOnly = payload.DaysOnly
	event.SendEmailAfterXResponses = payload.SendEmailAfterXResponses
	event.CollectEmails = payload.CollectEmails
	event.Type = payload.Type

	// Update remindees
	if event.Type == models.DOW || event.Type == models.SPECIFIC_DATES {
		origRemindees := utils.Coalesce(event.Remindees)
		updatedRemindees := make([]models.Remindee, 0)
		added, removed, kept := utils.FindAddedRemovedKept(payload.Remindees, utils.Map(origRemindees, func(r models.Remindee) string { return r.Email }))

		// Determine owner name
		var ownerName string
		if event.OwnerId == primitive.NilObjectID {
			ownerName = "Somebody"
		} else {
			owner := db.GetUserById(event.OwnerId.Hex())
			ownerName = owner.FirstName
		}

		for _, keptEmail := range kept {
			updatedRemindees = append(updatedRemindees, origRemindees[keptEmail.Index])
		}

		for _, addedEmail := range added {
			// Schedule email tasks
			taskIds := gcloud.CreateEmailTask(addedEmail.Value, ownerName, event.Name, event.GetId())
			updatedRemindees = append(updatedRemindees, models.Remindee{
				Email:     addedEmail.Value,
				TaskIds:   taskIds,
				Responded: utils.FalsePtr(),
			})
		}

		for _, removedEmail := range removed {
			// Delete email tasks
			for _, taskId := range origRemindees[removedEmail.Index].TaskIds {
				gcloud.DeleteEmailTask(taskId)
			}
		}

		event.Remindees = &updatedRemindees
	}

	// Update attendees
	if event.Type == models.GROUP {
		origAttendees := utils.Coalesce(event.Attendees)
		updatedAttendees := make([]models.Attendee, 0)
		added, removed, kept := utils.FindAddedRemovedKept(payload.Attendees, utils.Map(origAttendees, func(a models.Attendee) string { return a.Email }))

		// Determine owner name
		var ownerName string
		var owner *models.User
		if event.OwnerId != primitive.NilObjectID {
			owner = db.GetUserById(event.OwnerId.Hex())
			ownerName = owner.FirstName

			// Keep owner in attendees array
			if ownerIndex := utils.Find(origAttendees, func(a models.Attendee) bool { return strings.EqualFold(a.Email, owner.Email) }); ownerIndex != -1 {
				updatedAttendees = append(updatedAttendees, origAttendees[ownerIndex])
			}
		} else {
			ownerName = "Somebody"
		}

<<<<<<< HEAD
		if len(removed) > 0 {
			eventResponses := db.GetEventResponses(event.Id.Hex())

			// Remove user from responses map
			for _, removedEmail := range removed {
				// Only delete response if it isn't the owner of the group
				if removedEmail.Value != utils.Coalesce(owner).Email {
					removedUser := db.GetUserByEmail(removedEmail.Value)
					if removedUser != nil {
						// Remove response from array
						for i := range eventResponses {
							if eventResponses[i].UserId == removedUser.Id.Hex() {
								db.EventResponsesCollection.DeleteOne(context.Background(), bson.M{
									"_id": eventResponses[i].Id,
								})
								*event.NumResponses--
								break
							}
=======
		// Remove user from responses map
		for _, removedEmail := range removed {
			// Only delete response if it isn't the owner of the group
			if removedEmail.Value != utils.Coalesce(owner).Email {
				removedUser := db.GetUserByEmail(removedEmail.Value)
				if removedUser != nil {
					// Remove response from array
					for i := range event.ResponsesList {
						if event.ResponsesList[i].UserId == removedUser.Id.Hex() {
							event.ResponsesList = append(event.ResponsesList[:i], event.ResponsesList[i+1:]...)
							break
>>>>>>> 0bb86200
						}
					}
				}
			}
		}

		for _, keptEmail := range kept {
			updatedAttendees = append(updatedAttendees, origAttendees[keptEmail.Index])
		}

		for _, addedEmail := range added {
			// Send invite email
			availabilityGroupInviteEmailId := 9
			listmonk.SendEmailAddSubscriberIfNotExist(addedEmail.Value, availabilityGroupInviteEmailId, bson.M{
				"ownerName": ownerName,
				"groupName": event.Name,
				"groupUrl":  fmt.Sprintf("%s/g/%s", utils.GetBaseUrl(), event.GetId()),
			})
			updatedAttendees = append(updatedAttendees, models.Attendee{
				Email:    addedEmail.Value,
				Declined: utils.FalsePtr(),
			})
		}

		// Send group update emails
		if len(added) > 0 {
			emails := utils.Map(added, func(a utils.ElementWithIndex[string]) string { return a.Value })
			addedAttendeeEmailId := 11

			for _, keptEmail := range kept {
				listmonk.SendEmailAddSubscriberIfNotExist(keptEmail.Value, addedAttendeeEmailId, bson.M{
					"ownerName": ownerName,
					"groupName": event.Name,
					"groupUrl":  fmt.Sprintf("%s/g/%s", utils.GetBaseUrl(), event.GetId()),
					"emails":    emails,
				})
			}
		}

		event.Attendees = &updatedAttendees
	}

	// Update event object
	_, err := db.EventsCollection.UpdateOne(
		context.Background(),
		bson.M{
			"_id": event.Id,
		},
		bson.M{
			"$set": event,
		},
	)

	if err != nil {
		logger.StdErr.Panicln(err)
	}

	c.Status(http.StatusOK)
}

// @Summary Gets an event based on its id
// @Tags events
// @Produce json
// @Param eventId path string true "Event ID"
// @Success 200 {object} models.Event
// @Router /events/{eventId} [get]
func getEvent(c *gin.Context) {
	eventId := c.Param("eventId")
	event := db.GetEventByEitherId(eventId)

	if event == nil {
		c.JSON(http.StatusNotFound, responses.Error{Error: errs.EventNotFound})
		return
	}

	// Convert to old format for backward compatibility
	utils.ConvertEventToOldFormat(event)

	// Convert responses to map format for JSON response
	responsesMap := getResponsesMap(event.ResponsesList)

	// Populate user fields
	for userId, response := range responsesMap {
		user := db.GetUserById(userId)
		if user == nil {
			if len(response.Name) == 0 {
				// User was deleted
				delete(responsesMap, userId)
				continue
			} else {
				// User is guest
				userId = response.Name
				response.User = &models.User{
					FirstName: response.Name,
					Email:     response.Email,
				}
			}
		} else {
			response.User = user
		}
		responsesMap[userId] = response

		// Remove availability arrays
		responsesMap[userId].Availability = nil
		responsesMap[userId].IfNeeded = nil
		responsesMap[userId].ManualAvailability = nil
	}

	// Populate sign up form fields
	for userId, response := range event.SignUpResponses {
		user := db.GetUserById(userId)
		if user == nil {
			if len(response.Name) == 0 {
				// User was deleted
				delete(event.SignUpResponses, userId)
				continue
			} else {
				// User is guest
				userId = response.Name
				response.User = &models.User{
					FirstName: response.Name,
					Email:     response.Email,
				}
			}
		} else {
			response.User = user
		}
		event.SignUpResponses[userId] = response
	}

	// Create a copy of the event with responses in map format
	c.JSON(http.StatusOK, event)
}

// @Summary Gets responses for an event, filtering availability to be within the date ranges
// @Tags events
// @Produce json
// @Param eventId path string true "Event ID"
// @Param timeMin query string true "Lower bound for start time to filter availability by"
// @Param timeMax query string true "Upper bound for end time to filter availability by"
// @Success 200 {object} map[string]models.Response
// @Router /events/{eventId}/responses [get]
func getResponses(c *gin.Context) {
	// Bind query parameters
	payload := struct {
		TimeMin time.Time `form:"timeMin" binding:"required"`
		TimeMax time.Time `form:"timeMax" binding:"required"`
	}{}
	if err := c.Bind(&payload); err != nil {
		return
	}

	// Fetch event
	eventId := c.Param("eventId")
	event := db.GetEventByEitherId(eventId)
	if event == nil {
		c.JSON(http.StatusNotFound, responses.Error{Error: errs.EventNotFound})
		return
	}

	// Convert to map format and filter availability
	responsesMap := getResponsesMap(event.ResponsesList)

	// Filter availability slice based on timeMin and timeMax
	for userId, response := range responsesMap {
		subsetAvailability := make([]primitive.DateTime, 0)
		for _, timestamp := range response.Availability {
			if timestamp.Time().Compare(payload.TimeMin) >= 0 && timestamp.Time().Compare(payload.TimeMax) <= 0 {
				subsetAvailability = append(subsetAvailability, timestamp)
			}
		}
		response.Availability = subsetAvailability

		subsetIfNeeded := make([]primitive.DateTime, 0)
		for _, timestamp := range response.IfNeeded {
			if timestamp.Time().Compare(payload.TimeMin) >= 0 && timestamp.Time().Compare(payload.TimeMax) <= 0 {
				subsetIfNeeded = append(subsetIfNeeded, timestamp)
			}
		}
		response.IfNeeded = subsetIfNeeded

		subsetManualAvailability := make(map[primitive.DateTime][]primitive.DateTime)
		for timestamp := range utils.Coalesce(response.ManualAvailability) {
			if timestamp.Time().Compare(payload.TimeMin) >= 0 && timestamp.Time().Compare(payload.TimeMax) <= 0 {
				subsetManualAvailability[timestamp] = (*response.ManualAvailability)[timestamp]
			}
		}
		response.ManualAvailability = &subsetManualAvailability
		responsesMap[userId] = response
	}

	c.JSON(http.StatusOK, responsesMap)
}

// @Summary Updates the current user's availability
// @Tags events
// @Accept json
// @Produce json
// @Param eventId path string true "Event ID"
// @Param payload body object{availability=[]string,ifNeeded=[]string,guest=bool,name=string,useCalendarAvailability=bool,enabledCalendars=map[string][]string,manualAvailability=map[string][]string,calendarOptions=models.CalendarOptions,signUpBlockIds=[]string} true "Object containing info about the event response to update"
// @Success 200
// @Router /events/{eventId}/response [post]
func updateEventResponse(c *gin.Context) {
	payload := struct {
		Availability []primitive.DateTime `json:"availability"`
		IfNeeded     []primitive.DateTime `json:"ifNeeded"`

		// Guest information
		Guest *bool  `json:"guest" binding:"required"`
		Name  string `json:"name"`
		Email string `json:"email"`

		// Calendar availability variables for Availability Groups feature
		UseCalendarAvailability *bool                                        `json:"useCalendarAvailability"`
		EnabledCalendars        *map[string][]string                         `json:"enabledCalendars"`
		ManualAvailability      *map[primitive.DateTime][]primitive.DateTime `json:"manualAvailability"`
		CalendarOptions         *models.CalendarOptions                      `json:"calendarOptions"`

		// Sign up form variables
		SignUpBlockIds []primitive.ObjectID `json:"signUpBlockIds"`
	}{}
	if err := c.Bind(&payload); err != nil {
		return
	}
	session := sessions.Default(c)
	eventId := c.Param("eventId")
	event := db.GetEventByEitherId(eventId)
	if event == nil {
		c.JSON(http.StatusNotFound, responses.Error{Error: errs.EventNotFound})
		return
	}

	var userIdString string
	var userHasResponded bool
	if !utils.Coalesce(event.IsSignUpForm) {
		// Populate response differently if guest vs signed in user
		var response models.Response
		if *payload.Guest {
			userIdString = payload.Name

			response = models.Response{
				Name:         payload.Name,
				Email:        payload.Email,
				Availability: payload.Availability,
				IfNeeded:     payload.IfNeeded,
			}
		} else {
			userIdInterface := session.Get("userId")
			if userIdInterface == nil {
				c.JSON(http.StatusUnauthorized, responses.Error{Error: errs.NotSignedIn})
				c.Abort()
				return
			}
			userIdString = userIdInterface.(string)
			userId := utils.StringToObjectID(userIdString)

			response = models.Response{
				UserId:                  userId,
				Availability:            payload.Availability,
				IfNeeded:                payload.IfNeeded,
				UseCalendarAvailability: payload.UseCalendarAvailability,
				EnabledCalendars:        payload.EnabledCalendars,
				CalendarOptions:         payload.CalendarOptions,
			}

			if event.Type == models.GROUP {
				user := db.GetUserById(userIdString)

				// Set declined to false (in case user declined group in the past)
				if user != nil {
					for i, attendee := range utils.Coalesce(event.Attendees) {
						if strings.EqualFold(attendee.Email, user.Email) {
							(*event.Attendees)[i].Declined = utils.FalsePtr()
							break
						}
					}
				}

				// Update manual availability
				_, existingResponse := findResponse(event.ResponsesList, userIdString)
				if existingResponse != nil {
					response.ManualAvailability = existingResponse.ManualAvailability
				}
				if response.ManualAvailability == nil {
					manualAvailability := make(map[primitive.DateTime][]primitive.DateTime)
					response.ManualAvailability = &manualAvailability
				}

				// Replace availability on days that already exist in manual availability map
				for day := range utils.Coalesce(response.ManualAvailability) {
					for payloadDay, availableTimes := range utils.Coalesce(payload.ManualAvailability) {
						// Check if day is between start and end times of the payload day
						endTime := payloadDay.Time().Add(time.Duration(*event.Duration) * time.Hour)
						if day.Time().Compare(payloadDay.Time()) >= 0 && day.Time().Compare(endTime) <= 0 {
							// Replace availability with updated availability
							delete(*response.ManualAvailability, day)
							(*response.ManualAvailability)[payloadDay] = availableTimes
							delete(*payload.ManualAvailability, payloadDay)
							break
						}
					}

					// Break if no more items in manual availability
					if len(utils.Coalesce(payload.ManualAvailability)) == 0 {
						break
					}
				}

				// Add the rest of manual availability that was not replaced
				for day, availableTimes := range utils.Coalesce(payload.ManualAvailability) {
					(*response.ManualAvailability)[day] = availableTimes
				}
			}
		}

		// Check if user has responded to event before (edit response) or not (new response)
		idx, _ := findResponse(event.ResponsesList, userIdString)
		userHasResponded = idx != -1

		// Update event responses
		if userHasResponded {
			event.ResponsesList[idx].Response = &response
		} else {
			event.ResponsesList = append(event.ResponsesList, models.EventResponse{
				UserId:   userIdString,
				Response: &response,
			})
			*event.NumResponses++
		}
	} else {
		var response models.SignUpResponse
		var userIdString string
		// Populate response differently if guest vs signed in user
		if *payload.Guest {
			userIdString = payload.Name

			response = models.SignUpResponse{
				SignUpBlockIds: payload.SignUpBlockIds,
				Name:           payload.Name,
				Email:          payload.Email,
			}
		} else {
			userIdInterface := session.Get("userId")
			if userIdInterface == nil {
				c.JSON(http.StatusUnauthorized, responses.Error{Error: errs.NotSignedIn})
				c.Abort()
				return
			}
			userIdString = userIdInterface.(string)

			response = models.SignUpResponse{
				SignUpBlockIds: payload.SignUpBlockIds,
				UserId:         utils.StringToObjectID(userIdString),
			}
		}

		// Check if user has responded to event before (edit response) or not (new response)
		_, userHasResponded = event.SignUpResponses[userIdString]

		// Update event responses
		if event.SignUpResponses == nil {
			event.SignUpResponses = make(map[string]*models.SignUpResponse)
		}
		event.SignUpResponses[userIdString] = &response
	}

	// Send notification emails
	if (utils.Coalesce(event.NotificationsEnabled) || event.Type == models.GROUP) && !userHasResponded && userIdString != event.OwnerId.Hex() {
		// Send email asynchronously
		go func() {
			// Recover from panics
			defer func() {
				if err := recover(); err != nil {
					logger.StdErr.Println(err)
				}
			}()

			creator := db.GetUserById(event.OwnerId.Hex())
			if creator == nil {
				return
			}

			var respondentName string
			if *payload.Guest {
				respondentName = payload.Name
			} else {
				respondent := db.GetUserById(userIdString)
				respondentName = fmt.Sprintf("%s %s", respondent.FirstName, respondent.LastName)
			}

			if event.Type == models.GROUP {
				someoneRespondedEmailId := 13
				listmonk.SendEmail(creator.Email, someoneRespondedEmailId, bson.M{
					"groupName":      event.Name,
					"ownerName":      creator.FirstName,
					"respondentName": respondentName,
					"groupUrl":       fmt.Sprintf("%s/g/%s", utils.GetBaseUrl(), event.GetId()),
				})
			} else {
				someoneRespondedEmailId := 10
				listmonk.SendEmail(creator.Email, someoneRespondedEmailId, bson.M{
					"eventName":      event.Name,
					"ownerName":      creator.FirstName,
					"respondentName": respondentName,
					"eventUrl":       fmt.Sprintf("%s/e/%s", utils.GetBaseUrl(), event.GetId()),
				})
			}
		}()
	}

	// Send email after X responses
	sendEmailAfterXResponses := utils.Coalesce(event.SendEmailAfterXResponses)
	if sendEmailAfterXResponses > 0 && !userHasResponded && sendEmailAfterXResponses == len(event.ResponsesList) {
		// Set SendEmailAfterXResponses variable to -1 to prevent additional emails from being sent
		*event.SendEmailAfterXResponses = -1

		// Send email asynchronously
		go func() {
			// Recover from panics
			defer func() {
				if err := recover(); err != nil {
					logger.StdErr.Println(err)
				}
			}()

			creator := db.GetUserById(event.OwnerId.Hex())
			if creator == nil {
				return
			}

			sendEmailAfterXResponsesEmailId := 14
			listmonk.SendEmail(creator.Email, sendEmailAfterXResponsesEmailId, bson.M{
				"eventName":    event.Name,
				"ownerName":    creator.FirstName,
				"eventUrl":     fmt.Sprintf("%s/e/%s", utils.GetBaseUrl(), event.GetId()),
				"numResponses": len(event.ResponsesList),
			})
		}()
	}

	// Update event in mongodb
	_, err := db.EventsCollection.UpdateByID(
		context.Background(),
		event.Id,
		bson.M{"$set": event},
	)
	if err != nil {
		logger.StdErr.Panicln(err)
	}

	c.JSON(http.StatusOK, gin.H{})
}

// @Summary Delete the current user's availability
// @Tags events
// @Accept json
// @Produce json
// @Param eventId path string true "Event ID"
// @Param payload body object{userId=string,guest=bool,name=string} true "Object containing info about the event response to delete"
// @Success 200
// @Router /events/{eventId}/response [delete]
func deleteEventResponse(c *gin.Context) {
	payload := struct {
		UserId string `json:"userId"`
		Guest  *bool  `json:"guest" binding:"required"`
		Name   string `json:"name"`
	}{}
	if err := c.Bind(&payload); err != nil {
		return
	}
	session := sessions.Default(c)
	eventId := c.Param("eventId")
	event := db.GetEventByEitherId(eventId)
	if event == nil {
		c.JSON(http.StatusNotFound, responses.Error{Error: errs.EventNotFound})
		return
	}

	if *payload.Guest {
		if utils.Coalesce(event.IsSignUpForm) {
			delete(event.SignUpResponses, payload.Name)
		} else {
			// Remove response from array
<<<<<<< HEAD
			for i := range eventResponses {
				if eventResponses[i].Response.Name == payload.Name {
					db.EventResponsesCollection.DeleteOne(context.Background(), bson.M{
						"_id": eventResponses[i].Id,
					})
					*event.NumResponses--
=======
			for i := range event.ResponsesList {
				if event.ResponsesList[i].Response.Name == payload.Name {
					event.ResponsesList = append(event.ResponsesList[:i], event.ResponsesList[i+1:]...)
>>>>>>> 0bb86200
					break
				}
			}
		}
	} else {
		userIdInterface := session.Get("userId")
		if userIdInterface == nil {
			c.JSON(http.StatusUnauthorized, responses.Error{Error: errs.NotSignedIn})
			c.Abort()
			return
		}
		userIdString := userIdInterface.(string)

		// Don't allow user to delete availability of other users if they aren't the owner of the event
		if payload.UserId != userIdString && event.OwnerId.Hex() != userIdString {
			c.JSON(http.StatusForbidden, responses.Error{Error: errs.UserNotEventOwner})
			c.Abort()
			return
		}

		if utils.Coalesce(event.IsSignUpForm) {
			delete(event.SignUpResponses, payload.UserId)
		} else {
			// Remove response from array
<<<<<<< HEAD
			for i := range eventResponses {
				if eventResponses[i].UserId == payload.UserId {
					db.EventResponsesCollection.DeleteOne(context.Background(), bson.M{
						"_id": eventResponses[i].Id,
					})
					*event.NumResponses--
=======
			for i := range event.ResponsesList {
				if event.ResponsesList[i].UserId == payload.UserId {
					event.ResponsesList = append(event.ResponsesList[:i], event.ResponsesList[i+1:]...)
>>>>>>> 0bb86200
					break
				}
			}
		}

		// If this event is a Group, also make the attendee "leave the group" by setting "declined" to true
		if event.Type == models.GROUP {
			user := db.GetUserById(userIdString)
			if user != nil {
				for i, attendee := range utils.Coalesce(event.Attendees) {
					if strings.EqualFold(attendee.Email, user.Email) {
						(*event.Attendees)[i].Declined = utils.TruePtr()
						break
					}
				}
			}
		}
	}

	// Update responses in mongodb
	_, err := db.EventsCollection.UpdateByID(
		context.Background(),
		event.Id,
		bson.M{
			"$set": event,
		},
	)
	if err != nil {
		logger.StdErr.Panicln(err)
	}

	c.JSON(http.StatusOK, gin.H{})
}

// @Summary Mark the user as having responded to this event
// @Tags events
// @Accept json
// @Produce json
// @Param eventId path string true "Event ID"
// @Param payload body object{email=string} true "Object containing the user's email"
// @Success 200
// @Router /events/{eventId}/responded [post]
func userResponded(c *gin.Context) {
	payload := struct {
		Email string `json:"email" binding:"required"`
	}{}
	if err := c.Bind(&payload); err != nil {
		return
	}

	// Fetch event
	eventId := c.Param("eventId")
	event := db.GetEventByEitherId(eventId)
	if event == nil {
		c.JSON(http.StatusNotFound, responses.Error{Error: errs.EventNotFound})
		return
	}

	// Update responded boolean for the given email
	if event.Remindees == nil {
		c.JSON(http.StatusNotFound, responses.Error{Error: errs.RemindeeEmailNotFound})
		return
	}
	index := utils.Find(*event.Remindees, func(r models.Remindee) bool {
		return r.Email == payload.Email
	})
	if index == -1 {
		c.JSON(http.StatusNotFound, responses.Error{Error: errs.RemindeeEmailNotFound})
		return
	}
	if *(*event.Remindees)[index].Responded {
		// If remindee has already responded, just return and don't update db
		c.JSON(http.StatusOK, gin.H{})
		return
	}
	(*event.Remindees)[index].Responded = utils.TruePtr()

	// Delete the reminder email tasks
	for _, taskId := range (*event.Remindees)[index].TaskIds {
		gcloud.DeleteEmailTask(taskId)
	}

	// Update event in database
	db.EventsCollection.UpdateByID(context.Background(), event.Id, bson.M{
		"$set": event,
	})

	// Email owner of event if all remindees have responded
	everyoneResponded := true
	for _, remindee := range *event.Remindees {
		if !*remindee.Responded {
			everyoneResponded = false
			break
		}
	}
	if everyoneResponded {
		// Get owner
		owner := db.GetUserById(event.OwnerId.Hex())

		// Get event url
		var baseUrl string
		if utils.IsRelease() {
			baseUrl = "https://schej.it"
		} else {
			baseUrl = "http://localhost:8080"
		}
		eventUrl := fmt.Sprintf("%s/e/%s", baseUrl, eventId)

		// Send email
		everyoneRespondedEmailTemplateId := 8
		listmonk.SendEmail(owner.Email, everyoneRespondedEmailTemplateId, bson.M{
			"eventName": event.Name,
			"eventUrl":  eventUrl,
		})
	}

	c.JSON(http.StatusOK, gin.H{})
}

// @Summary Decline the current user's invite to the event
// @Tags events
// @Accept json
// @Produce json
// @Param eventId path string true "Event ID"
// @Success 200
// @Router /events/{eventId}/decline [post]
func declineInvite(c *gin.Context) {
	// Fetch event
	eventId := c.Param("eventId")
	event := db.GetEventById(eventId)
	if event == nil {
		c.JSON(http.StatusNotFound, responses.Error{Error: errs.EventNotFound})
		return
	}

	// Ensure that event is a group
	if event.Type != models.GROUP {
		c.JSON(http.StatusBadRequest, responses.Error{Error: errs.EventNotGroup})
		return
	}

	// Get current user
	userInterface, _ := c.Get("authUser")
	user := userInterface.(*models.User)

	// Check if user is in attendees array
	index := utils.Find(utils.Coalesce(event.Attendees), func(a models.Attendee) bool {
		return strings.EqualFold(a.Email, user.Email)
	})
	if index == -1 {
		// User not in attendees array
		c.JSON(http.StatusNotFound, responses.Error{Error: errs.AttendeeEmailNotFound})
		return
	}

	// Decline invite
	(*event.Attendees)[index].Declined = utils.TruePtr()

	// Update event in database
	_, err := db.EventsCollection.UpdateByID(context.Background(), event.Id, bson.M{
		"$set": event,
	})
	if err != nil {
		logger.StdErr.Panicln(err)
	}

	c.JSON(http.StatusOK, gin.H{})
}

// @Summary Return a map mapping user id to their calendar events that they have enabled for the given time range
// @Tags events
// @Accept json
// @Produce json
// @Param eventId path string true "Event ID"
// @Param timeMin query string true "Lower bound for event's start time to filter by"
// @Param timeMax query string true "Upper bound for event's end time to filter by"
// @Success 200 {object} map[string]map[string]calendar.CalendarEventsWithError
// @Router /events/{eventId}/calendar-availabilities [get]
func getCalendarAvailabilities(c *gin.Context) {
	// Bind query parameters
	payload := struct {
		TimeMin time.Time `form:"timeMin" binding:"required"`
		TimeMax time.Time `form:"timeMax" binding:"required"`
	}{}
	if err := c.Bind(&payload); err != nil {
		return
	}

	// Fetch event
	eventId := c.Param("eventId")
	event := db.GetEventById(eventId)
	if event == nil {
		c.JSON(http.StatusNotFound, responses.Error{Error: errs.EventNotFound})
		return
	}

	// Ensure that event is a group
	if event.Type != models.GROUP {
		c.JSON(http.StatusBadRequest, responses.Error{Error: errs.EventNotGroup})
		return
	}

	// Get calendar events for each response that has calendar availability enabled
	numCalendarEventsRequests := 0
	calendarEventsChan := make(chan struct {
		UserId string
		Events map[string]calendar.CalendarEventsWithError
	})

	for _, eventResponse := range event.ResponsesList {
		if utils.Coalesce(eventResponse.Response.UseCalendarAvailability) {
			user := db.GetUserById(eventResponse.UserId)
			if user != nil {
				numCalendarEventsRequests++

				// Construct enabled accounts set
				enabledAccounts := make([]string, 0)
				for calendarAccountKey := range utils.Coalesce(eventResponse.Response.EnabledCalendars) {
					enabledAccounts = append(enabledAccounts, calendarAccountKey)
				}

				// Fetch calendar events
				go func(userId string) {
					// Recover from panics
					defer func() {
						if err := recover(); err != nil {
							logger.StdErr.Println(err)
						}
					}()

					calendarEvents, _ := calendar.GetUsersCalendarEvents(user, utils.ArrayToSet(enabledAccounts), payload.TimeMin, payload.TimeMax)
					calendarEventsChan <- struct {
						UserId string
						Events map[string]calendar.CalendarEventsWithError
					}{
						UserId: userId,
						Events: calendarEvents,
					}
				}(eventResponse.UserId)
			}
		}
	}

	// Create a map mapping user id to the calendar events of that user
	userIdToCalendarEvents := make(map[string][]models.CalendarEvent)
	for i := 0; i < numCalendarEventsRequests; i++ {
		calendarEvents := <-calendarEventsChan
		userIdToCalendarEvents[calendarEvents.UserId] = make([]models.CalendarEvent, 0)
		for _, events := range calendarEvents.Events {
			userIdToCalendarEvents[calendarEvents.UserId] = append(userIdToCalendarEvents[calendarEvents.UserId], events.CalendarEvents...)
		}
	}

	// Filter and format calendar events
	authUser := utils.GetAuthUser(c)
	for userId, calendarEvents := range userIdToCalendarEvents {
		// Find the corresponding response
		_, eventResponse := findResponse(event.ResponsesList, userId)
		if eventResponse == nil {
			continue
		}

		// Construct enabled calendar ids set
		enabledCalendarIdsArr := make([]string, 0)
		for _, calendarIds := range utils.Coalesce(eventResponse.EnabledCalendars) {
			enabledCalendarIdsArr = append(enabledCalendarIdsArr, calendarIds...)
		}
		enabledCalendarIds := utils.ArrayToSet(enabledCalendarIdsArr)

		// Update calendar events
		updatedCalendarEvents := make([]models.CalendarEvent, 0)
		for _, calendarEvent := range calendarEvents {
			// Get rid of events on sub calendars that aren't enabled
			if _, ok := enabledCalendarIds[calendarEvent.CalendarId]; !ok {
				continue
			}

			// Redact event names of other users
			if authUser.Id.Hex() != userId {
				calendarEvent.Summary = "BUSY"
			}

			updatedCalendarEvents = append(updatedCalendarEvents, calendarEvent)
		}
		userIdToCalendarEvents[userId] = updatedCalendarEvents
	}

	c.JSON(http.StatusOK, userIdToCalendarEvents)
}

// @Summary Deletes an event based on its id
// @Tags events
// @Produce json
// @Param eventId path string true "Event ID"
// @Success 200
// @Router /events/{eventId} [delete]
func deleteEvent(c *gin.Context) {
	eventId := c.Param("eventId")

	objectId, err := primitive.ObjectIDFromHex(eventId)
	if err != nil {
		// eventId is malformatted
		c.Status(http.StatusBadRequest)
		return
	}

	userInterface, _ := c.Get("authUser")
	user := userInterface.(*models.User)

	_, err = db.EventsCollection.DeleteOne(context.Background(), bson.M{
		"_id":     objectId,
		"ownerId": user.Id,
	})
	if err != nil {
		logger.StdErr.Panicln(err)
	}

	c.Status(http.StatusOK)
}

// @Summary Duplicate event
// @Tags events
// @Produce json
// @Param eventId path string true "Event ID"
// @Param payload body object{eventName=string,copyAvailability=bool} true "Object containing options for the duplicated event"
// @Success 200
// @Router /events/{eventId}/duplicate [post]
func duplicateEvent(c *gin.Context) {
	payload := struct {
		EventName        string `json:"eventName" binding:"required"`
		CopyAvailability *bool  `json:"copyAvailability" binding:"required"`
	}{}
	if err := c.Bind(&payload); err != nil {
		return
	}

	eventId := c.Param("eventId")
	userInterface, _ := c.Get("authUser")
	user := userInterface.(*models.User)

	// Get event
	event := db.GetEventByEitherId(eventId)
	if event == nil {
		c.Status(http.StatusBadRequest)
		return
	}

	// Make sure user has permission to duplicate this event
	if event.OwnerId != user.Id {
		c.Status(http.StatusForbidden)
		return
	}

	// Update event
	event.Id = primitive.NewObjectID()
	event.Name = payload.EventName
<<<<<<< HEAD
	numResponses := 0
	event.NumResponses = &numResponses
	if *payload.CopyAvailability {
		eventResponses := db.GetEventResponses(eventId)
		for _, eventResponse := range eventResponses {
			eventResponse.Id = primitive.NewObjectID()
			eventResponse.EventId = event.Id
			_, err := db.EventResponsesCollection.InsertOne(context.Background(), eventResponse)
			if err != nil {
				logger.StdErr.Panicln(err)
			}
			*event.NumResponses++
		}
=======
	if !*payload.CopyAvailability {
		event.ResponsesList = make([]models.EventResponse, 0)
>>>>>>> 0bb86200
	}

	// Generate short id
	shortId := db.GenerateShortEventId(event.Id)
	event.ShortId = &shortId

	// Insert new event
	result, err := db.EventsCollection.InsertOne(context.Background(), event)
	if err != nil {
		logger.StdErr.Panicln(err)
	}

	insertedId := result.InsertedID.(primitive.ObjectID).Hex()
	c.JSON(http.StatusCreated, gin.H{"eventId": insertedId, "shortId": shortId})
}

// Helper function to find a response by userId
func findResponse(responses []models.EventResponse, userId string) (int, *models.Response) {
	for i, resp := range responses {
		if resp.UserId == userId {
			return i, resp.Response
		}
	}
	return -1, nil
}

// Helper function to get all responses as a map (for backward compatibility)
func getResponsesMap(responses []models.EventResponse) map[string]*models.Response {
	result := make(map[string]*models.Response)
	for _, resp := range responses {
		result[resp.UserId] = resp.Response
	}
	return result
}<|MERGE_RESOLUTION|>--- conflicted
+++ resolved
@@ -350,7 +350,6 @@
 			ownerName = "Somebody"
 		}
 
-<<<<<<< HEAD
 		if len(removed) > 0 {
 			eventResponses := db.GetEventResponses(event.Id.Hex())
 
@@ -369,19 +368,6 @@
 								*event.NumResponses--
 								break
 							}
-=======
-		// Remove user from responses map
-		for _, removedEmail := range removed {
-			// Only delete response if it isn't the owner of the group
-			if removedEmail.Value != utils.Coalesce(owner).Email {
-				removedUser := db.GetUserByEmail(removedEmail.Value)
-				if removedUser != nil {
-					// Remove response from array
-					for i := range event.ResponsesList {
-						if event.ResponsesList[i].UserId == removedUser.Id.Hex() {
-							event.ResponsesList = append(event.ResponsesList[:i], event.ResponsesList[i+1:]...)
-							break
->>>>>>> 0bb86200
 						}
 					}
 				}
@@ -865,18 +851,12 @@
 			delete(event.SignUpResponses, payload.Name)
 		} else {
 			// Remove response from array
-<<<<<<< HEAD
 			for i := range eventResponses {
 				if eventResponses[i].Response.Name == payload.Name {
 					db.EventResponsesCollection.DeleteOne(context.Background(), bson.M{
 						"_id": eventResponses[i].Id,
 					})
 					*event.NumResponses--
-=======
-			for i := range event.ResponsesList {
-				if event.ResponsesList[i].Response.Name == payload.Name {
-					event.ResponsesList = append(event.ResponsesList[:i], event.ResponsesList[i+1:]...)
->>>>>>> 0bb86200
 					break
 				}
 			}
@@ -901,18 +881,12 @@
 			delete(event.SignUpResponses, payload.UserId)
 		} else {
 			// Remove response from array
-<<<<<<< HEAD
 			for i := range eventResponses {
 				if eventResponses[i].UserId == payload.UserId {
 					db.EventResponsesCollection.DeleteOne(context.Background(), bson.M{
 						"_id": eventResponses[i].Id,
 					})
 					*event.NumResponses--
-=======
-			for i := range event.ResponsesList {
-				if event.ResponsesList[i].UserId == payload.UserId {
-					event.ResponsesList = append(event.ResponsesList[:i], event.ResponsesList[i+1:]...)
->>>>>>> 0bb86200
 					break
 				}
 			}
@@ -1269,7 +1243,6 @@
 	// Update event
 	event.Id = primitive.NewObjectID()
 	event.Name = payload.EventName
-<<<<<<< HEAD
 	numResponses := 0
 	event.NumResponses = &numResponses
 	if *payload.CopyAvailability {
@@ -1283,10 +1256,6 @@
 			}
 			*event.NumResponses++
 		}
-=======
-	if !*payload.CopyAvailability {
-		event.ResponsesList = make([]models.EventResponse, 0)
->>>>>>> 0bb86200
 	}
 
 	// Generate short id
