/* The /events group contains all the routes to get and edit events */
package routes

import (
	"context"
	"fmt"
	"net/http"
	"time"

	"github.com/gin-contrib/sessions"
	"github.com/gin-gonic/gin"
	"go.mongodb.org/mongo-driver/bson"
	"go.mongodb.org/mongo-driver/bson/primitive"
	"schej.it/server/db"
	"schej.it/server/errs"
	"schej.it/server/logger"
	"schej.it/server/middleware"
	"schej.it/server/models"
	"schej.it/server/responses"
	"schej.it/server/services/calendar"
	"schej.it/server/services/gcloud"
	"schej.it/server/services/listmonk"
	"schej.it/server/slackbot"
	"schej.it/server/utils"
)

func InitEvents(router *gin.Engine) {
	eventRouter := router.Group("/events")

	eventRouter.POST("", createEvent)
	eventRouter.PUT("/:eventId", editEvent)
	eventRouter.GET("/:eventId", getEvent)
	eventRouter.POST("/:eventId/response", updateEventResponse)
	eventRouter.DELETE("/:eventId/response", deleteEventResponse)
	eventRouter.POST("/:eventId/responded", userResponded)
	eventRouter.POST("/:eventId/decline", middleware.AuthRequired(), declineInvite)
	eventRouter.GET("/:eventId/calendar-availabilities", middleware.AuthRequired(), getCalendarAvailabilities)
	eventRouter.DELETE("/:eventId", middleware.AuthRequired(), deleteEvent)
	eventRouter.POST("/:eventId/duplicate", middleware.AuthRequired(), duplicateEvent)
}

// @Summary Creates a new event
// @Tags events
// @Accept json
// @Produce json
// @Param payload body object{name=string,duration=float32,dates=[]string,type=models.EventType,notificationsEnabled=bool,remindees=[]string,attendees=[]string} true "Object containing info about the event to create"
// @Success 201 {object} object{eventId=string}
// @Router /events [post]
func createEvent(c *gin.Context) {
	payload := struct {
		// Required parameters
		Name     string               `json:"name" binding:"required"`
		Duration *float32             `json:"duration" binding:"required"`
		Dates    []primitive.DateTime `json:"dates" binding:"required"`
		Type     models.EventType     `json:"type" binding:"required"`

		// Only for discrete events
		NotificationsEnabled *bool    `json:"notificationsEnabled"`
		Remindees            []string `json:"remindees"`

		// Only for availability groups
		Attendees []string `json:"attendees"`
	}{}
	if err := c.Bind(&payload); err != nil {
		return
	}
	session := sessions.Default(c)

	// If user logged in, set owner id to their user id, otherwise set owner id to nil
	userIdInterface := session.Get("userId")
	userId, signedIn := userIdInterface.(string)
	var user *models.User
	var ownerId primitive.ObjectID
	if signedIn {
		ownerId = utils.StringToObjectID(userId)
		user = db.GetUserById(userId)
	} else {
		ownerId = primitive.NilObjectID
	}

	// Construct event object
	event := models.Event{
		Id:                   primitive.NewObjectID(),
		OwnerId:              ownerId,
		Name:                 payload.Name,
		Duration:             payload.Duration,
		Dates:                payload.Dates,
		NotificationsEnabled: payload.NotificationsEnabled,
		Type:                 payload.Type,
		Responses:            make(map[string]*models.Response),
	}

	// Generate short id
	shortId := db.GenerateShortEventId(event.Id)
	event.ShortId = &shortId

	// Schedule reminder emails if remindees array is not empty
	if len(payload.Remindees) > 0 {
		// Determine owner name
		var ownerName string
		if signedIn {
			ownerName = user.FirstName
		} else {
			ownerName = "Somebody"
		}

		// Schedule email reminders for each of the remindees' emails
		remindees := make([]models.Remindee, 0)
		for _, email := range payload.Remindees {
			taskIds := gcloud.CreateEmailTask(email, ownerName, payload.Name, event.Id.Hex())
			remindees = append(remindees, models.Remindee{
				Email:     email,
				TaskIds:   taskIds,
				Responded: utils.FalsePtr(),
			})
		}

		event.Remindees = &remindees
	}

	// Add attendees and send email
	if len(payload.Attendees) > 0 {
		// Determine owner name
		var ownerName string
		if signedIn {
			ownerName = user.FirstName
		} else {
			ownerName = "Somebody"
		}

		// Add attendees to attendees array and send invite emails
		attendees := make([]models.Attendee, 0)
		availabilityGroupInviteEmailId := 9
		for _, email := range payload.Attendees {
			listmonk.SendEmailAddSubscriberIfNotExist(email, availabilityGroupInviteEmailId, bson.M{
				"ownerName": ownerName,
				"groupName": event.Name,
				"groupUrl":  fmt.Sprintf("%s/g/%s", utils.GetBaseUrl(), event.Id.Hex()),
			})
			attendees = append(attendees, models.Attendee{Email: email, Declined: utils.FalsePtr()})
		}

		event.Attendees = &attendees
	}

	if payload.Type == models.GROUP {
		// Add event owner to group by default
		if signedIn {
			enabledCalendars := make(map[string][]string)
			for email, calendarAccount := range user.CalendarAccounts {
				enabledCalendars[email] = make([]string, 0)
				for calendarId := range utils.Coalesce(calendarAccount.SubCalendars) {
					enabledCalendars[email] = append(enabledCalendars[email], calendarId)
				}
			}

			event.Responses[user.Id.Hex()] = &models.Response{
				UserId:                  user.Id,
				UseCalendarAvailability: utils.TruePtr(),
				EnabledCalendars:        &enabledCalendars,
			}
		}
	}

	// Insert event
	result, err := db.EventsCollection.InsertOne(context.Background(), event)
	if err != nil {
		logger.StdErr.Panicln(err)
	}
	insertedId := result.InsertedID.(primitive.ObjectID).Hex()

	// Send slackbot message
	var creator string
	if signedIn {
		creator = fmt.Sprintf("%s %s (%s)", user.FirstName, user.LastName, user.Email)
	} else {
		creator = "Guest :face_with_open_eyes_and_hand_over_mouth:"
	}
	slackbot.SendEventCreatedMessage(insertedId, creator, event)

	c.JSON(http.StatusCreated, gin.H{"eventId": insertedId, "shortId": event.ShortId})
}

// @Summary Edits an event based on its id
// @Tags events
// @Produce json
// @Param eventId path string true "Event ID"
// @Param payload body object{name=string,duration=float32,dates=[]string,type=models.EventType,notificationsEnabled=bool,remindees=[]string,attendees=[]string} true "Object containing info about the event to update"
// @Success 200
// @Router /events/{eventId} [put]
func editEvent(c *gin.Context) {
	payload := struct {
		// Required parameters
		Name     string               `json:"name" binding:"required"`
		Duration *float32             `json:"duration" binding:"required"`
		Dates    []primitive.DateTime `json:"dates" binding:"required"`
		Type     models.EventType     `json:"type" binding:"required"`

		// Only for discrete events
		NotificationsEnabled *bool    `json:"notificationsEnabled"`
		Remindees            []string `json:"remindees"`

		// Only for availability groups
		Attendees []string `json:"attendees"`
	}{}
	if err := c.Bind(&payload); err != nil {
		return
	}

	eventId := c.Param("eventId")
	event := db.GetEventById(eventId)
	if event == nil {
		c.JSON(http.StatusNotFound, responses.Error{Error: errs.EventNotFound})
		return
	}
<<<<<<< HEAD
=======
	event := db.GetEventByEitherId(eventId)
>>>>>>> 702c2ab3

	// If user logged in, set owner id to their user id, otherwise set owner id to nil
	session := sessions.Default(c)
	userIdInterface := session.Get("userId")
	userId, signedIn := userIdInterface.(string)
	var ownerId primitive.ObjectID
	if signedIn {
		ownerId = utils.StringToObjectID(userId)
	} else {
		ownerId = primitive.NilObjectID
	}

	// If event has an owner id, check if user has permissions to edit event
	if event.OwnerId != primitive.NilObjectID {
		if event.OwnerId != ownerId {
			c.JSON(http.StatusForbidden, responses.Error{Error: errs.UserNotEventOwner})
			return
		}
	}

	// Update event
	event.Name = payload.Name
	event.Duration = payload.Duration
	event.Dates = payload.Dates
	event.NotificationsEnabled = payload.NotificationsEnabled
	event.Type = payload.Type

	// Update remindees
	if event.Type == models.DOW || event.Type == models.SPECIFIC_DATES {
		origRemindees := utils.Coalesce(event.Remindees)
		updatedRemindees := make([]models.Remindee, 0)
		added, removed, kept := utils.FindAddedRemovedKept(payload.Remindees, utils.Map(origRemindees, func(r models.Remindee) string { return r.Email }))

		// Determine owner name
		var ownerName string
		if event.OwnerId != primitive.NilObjectID {
			owner := db.GetUserById(event.OwnerId.Hex())
			ownerName = owner.FirstName
		} else {
			ownerName = "Somebody"
		}

		for _, keptEmail := range kept {
			updatedRemindees = append(updatedRemindees, origRemindees[keptEmail.Index])
		}

		for _, addedEmail := range added {
			// Schedule email tasks
			taskIds := gcloud.CreateEmailTask(addedEmail.Value, ownerName, event.Name, event.Id.Hex())
			updatedRemindees = append(updatedRemindees, models.Remindee{
				Email:     addedEmail.Value,
				TaskIds:   taskIds,
				Responded: utils.FalsePtr(),
			})
		}

		for _, removedEmail := range removed {
			// Delete email tasks
			for _, taskId := range origRemindees[removedEmail.Index].TaskIds {
				gcloud.DeleteEmailTask(taskId)
			}
		}

		event.Remindees = &updatedRemindees
	}

	// Update attendees
	if event.Type == models.GROUP {
		origAttendees := utils.Coalesce(event.Attendees)
		updatedAttendees := make([]models.Attendee, 0)
		added, _, kept := utils.FindAddedRemovedKept(payload.Attendees, utils.Map(origAttendees, func(a models.Attendee) string { return a.Email }))

		// Determine owner name
		var ownerName string
		if event.OwnerId != primitive.NilObjectID {
			owner := db.GetUserById(event.OwnerId.Hex())
			ownerName = owner.FirstName
		} else {
			ownerName = "Somebody"
		}

		for _, keptEmail := range kept {
			updatedAttendees = append(updatedAttendees, origAttendees[keptEmail.Index])
		}

		for _, addedEmail := range added {
			// Send invite email
			availabilityGroupInviteEmailId := 9
			listmonk.SendEmailAddSubscriberIfNotExist(addedEmail.Value, availabilityGroupInviteEmailId, bson.M{
				"ownerName": ownerName,
				"groupName": event.Name,
				"groupUrl":  fmt.Sprintf("%s/g/%s", utils.GetBaseUrl(), event.Id.Hex()),
			})
			updatedAttendees = append(updatedAttendees, models.Attendee{
				Email:    addedEmail.Value,
				Declined: utils.FalsePtr(),
			})
		}

		event.Attendees = &updatedAttendees
	}

	// Update event object
	_, err := db.EventsCollection.UpdateOne(
		context.Background(),
		bson.M{
			"_id": event.Id,
		},
		bson.M{
			"$set": event,
		},
	)

	if err != nil {
		logger.StdErr.Panicln(err)
	}

	c.Status(http.StatusOK)
}

// @Summary Gets an event based on its id
// @Tags events
// @Produce json
// @Param eventId path string true "Event ID"
// @Success 200 {object} models.Event
// @Router /events/{eventId} [get]
func getEvent(c *gin.Context) {
	eventId := c.Param("eventId")
	event := db.GetEventByEitherId(eventId)

	if event == nil {
		c.JSON(http.StatusNotFound, responses.Error{Error: errs.EventNotFound})
		return
	}

	// Populate user fields
	for userId, response := range event.Responses {
		user := db.GetUserById(userId)
		if user == nil {
			if len(response.Name) == 0 {
				// User was deleted
				delete(event.Responses, userId)
				continue
			} else {
				// User is guest
				userId = response.Name
				response.User = &models.User{
					FirstName: response.Name,
				}
			}
		} else {
			response.User = user
		}
		event.Responses[userId] = response
	}

	c.JSON(http.StatusOK, event)
}

// @Summary Updates the current user's availability
// @Tags events
// @Accept json
// @Produce json
// @Param eventId path string true "Event ID"
// @Param payload body object{availability=[]string,guest=bool,name=string,useCalendarAvailability=bool,enabledCalendars=map[string][]string} true "Object containing info about the event response to update"
// @Success 200
// @Router /events/{eventId}/response [post]
func updateEventResponse(c *gin.Context) {
	payload := struct {
		Availability []primitive.DateTime `json:"availability"`
		Guest        *bool                `json:"guest" binding:"required"`
		Name         string               `json:"name"`

		// Calendar availability variables for Availability Groups feature
		UseCalendarAvailability *bool                `json:"useCalendarAvailability"`
		EnabledCalendars        *map[string][]string `json:"enabledCalendars"`
	}{}
	if err := c.Bind(&payload); err != nil {
		return
	}
	session := sessions.Default(c)
	eventId := c.Param("eventId")
<<<<<<< HEAD
	event := db.GetEventById(eventId)
	if event == nil {
		c.JSON(http.StatusNotFound, responses.Error{Error: errs.EventNotFound})
		return
	}
=======
	event := db.GetEventByEitherId(eventId)
>>>>>>> 702c2ab3

	var response models.Response
	var userIdString string
	// Populate response differently if guest vs signed in user
	if *payload.Guest {
		userIdString = payload.Name

		response = models.Response{
			Name:         payload.Name,
			Availability: payload.Availability,
		}
		event.Responses[payload.Name] = &response
	} else {
		userIdInterface := session.Get("userId")
		if userIdInterface == nil {
			c.JSON(http.StatusUnauthorized, responses.Error{Error: errs.NotSignedIn})
			c.Abort()
			return
		}
		userIdString = userIdInterface.(string)

		response = models.Response{
			UserId:                  utils.StringToObjectID(userIdString),
			Availability:            payload.Availability,
			UseCalendarAvailability: payload.UseCalendarAvailability,
			EnabledCalendars:        payload.EnabledCalendars,
		}
		event.Responses[userIdString] = &response
	}

	// Check if user has responded to event before (edit response) or not (new response)
	_, userHasResponded := event.Responses[userIdString]

	// Update responses in mongodb
	_, err := db.EventsCollection.UpdateByID(
		context.Background(),
		event.Id,
		bson.M{"$set": event},
	)
	if err != nil {
		logger.StdErr.Panicln(err)
	}

	// Send email to creator of event if creator enabled it
	if utils.Coalesce(event.NotificationsEnabled) && !userHasResponded && userIdString != event.OwnerId.Hex() {
		// Send email asynchronously
		go func() {
			creator := db.GetUserById(event.OwnerId.Hex())
			if creator == nil {
				c.JSON(http.StatusOK, gin.H{})
				return
			}

			var respondentName string
			if *payload.Guest {
				respondentName = payload.Name
			} else {
				respondent := db.GetUserById(userIdString)
				respondentName = fmt.Sprintf("%s %s", respondent.FirstName, respondent.LastName)
			}
			utils.SendEmail(
				creator.Email,
				fmt.Sprintf("Someone just responded to your schej - \"%s\"!", event.Name),
				fmt.Sprintf(
					`<p>Hi %s,</p>

					<p>%s just responded to your schej named "%s"!<br>
					<a href="https://schej.it/e/%s">Click here to view the event</a></p>

					<p>Best,<br>
					schej team</p>`,
					creator.FirstName, respondentName, event.Name, eventId,
				),
				"text/html",
			)
		}()
	}

	c.JSON(http.StatusOK, gin.H{})
}

// @Summary Delete the current user's availability
// @Tags events
// @Accept json
// @Produce json
// @Param eventId path string true "Event ID"
// @Param payload body object{userId=string,guest=bool,name=string} true "Object containing info about the event response to delete"
// @Success 200
// @Router /events/{eventId}/response [delete]
func deleteEventResponse(c *gin.Context) {
	payload := struct {
		UserId string `json:"userId"`
		Guest  *bool  `json:"guest" binding:"required"`
		Name   string `json:"name"`
	}{}
	if err := c.Bind(&payload); err != nil {
		return
	}
	session := sessions.Default(c)
	eventId := c.Param("eventId")
<<<<<<< HEAD
	event := db.GetEventById(eventId)
	if event == nil {
		c.JSON(http.StatusNotFound, responses.Error{Error: errs.EventNotFound})
		return
	}
=======
	event := db.GetEventByEitherId(eventId)
>>>>>>> 702c2ab3

	if *payload.Guest {
		// Delete response
		delete(event.Responses, payload.Name)
	} else {
		userIdInterface := session.Get("userId")
		if userIdInterface == nil {
			c.JSON(http.StatusUnauthorized, responses.Error{Error: errs.NotSignedIn})
			c.Abort()
			return
		}
		userIdString := userIdInterface.(string)

		// Don't allow user to delete availability of other users if they aren't the owner of the event
		if payload.UserId != userIdString && event.OwnerId.Hex() != userIdString {
			c.JSON(http.StatusForbidden, responses.Error{Error: errs.UserNotEventOwner})
			c.Abort()
			return
		}

		// Delete response
		delete(event.Responses, payload.UserId)

		// If this event is a Group, also make the attendee "leave the group" by setting "declined" to true
		if event.Type == models.GROUP {
			user := db.GetUserById(userIdString)
			if user != nil {
				for i, attendee := range utils.Coalesce(event.Attendees) {
					if attendee.Email == user.Email {
						(*event.Attendees)[i].Declined = utils.TruePtr()
						break
					}
				}
			}
		}
	}

	// Update responses in mongodb
	_, err := db.EventsCollection.UpdateByID(
		context.Background(),
		event.Id,
		bson.M{
			"$set": event,
		},
	)
	if err != nil {
		logger.StdErr.Panicln(err)
	}

	c.JSON(http.StatusOK, gin.H{})
}

// @Summary Mark the user as having responded to this event
// @Tags events
// @Accept json
// @Produce json
// @Param eventId path string true "Event ID"
// @Param payload body object{email=string} true "Object containing the user's email"
// @Success 200
// @Router /events/{eventId}/responded [post]
func userResponded(c *gin.Context) {
	payload := struct {
		Email string `json:"email" binding:"required"`
	}{}
	if err := c.Bind(&payload); err != nil {
		return
	}

	// Fetch event
	eventId := c.Param("eventId")
<<<<<<< HEAD
	event := db.GetEventById(eventId)
	if event == nil {
		c.JSON(http.StatusNotFound, responses.Error{Error: errs.EventNotFound})
		return
	}
=======
	event := db.GetEventByEitherId(eventId)
>>>>>>> 702c2ab3

	// Update responded boolean for the given email
	if event.Remindees == nil {
		c.JSON(http.StatusNotFound, responses.Error{Error: errs.RemindeeEmailNotFound})
		return
	}
	index := utils.Find(*event.Remindees, func(r models.Remindee) bool {
		return r.Email == payload.Email
	})
	if index == -1 {
		c.JSON(http.StatusNotFound, responses.Error{Error: errs.RemindeeEmailNotFound})
		return
	}
	if *(*event.Remindees)[index].Responded {
		// If remindee has already responded, just return and don't update db
		c.JSON(http.StatusOK, gin.H{})
		return
	}
	(*event.Remindees)[index].Responded = utils.TruePtr()

	// Delete the reminder email tasks
	for _, taskId := range (*event.Remindees)[index].TaskIds {
		gcloud.DeleteEmailTask(taskId)
	}

	// Update event in database
	db.EventsCollection.UpdateByID(context.Background(), event.Id, bson.M{
		"$set": event,
	})

	// Email owner of event if all remindees have responded
	everyoneResponded := true
	for _, remindee := range *event.Remindees {
		if !*remindee.Responded {
			everyoneResponded = false
			break
		}
	}
	if everyoneResponded {
		// Get owner
		owner := db.GetUserById(event.OwnerId.Hex())

		// Get event url
		var baseUrl string
		if utils.IsRelease() {
			baseUrl = "https://schej.it"
		} else {
			baseUrl = "http://localhost:8080"
		}
		eventUrl := fmt.Sprintf("%s/e/%s", baseUrl, eventId)

		// Send email
		everyoneRespondedEmailTemplateId := 8
		listmonk.SendEmail(owner.Email, everyoneRespondedEmailTemplateId, bson.M{
			"eventName": event.Name,
			"eventUrl":  eventUrl,
		})
	}

	c.JSON(http.StatusOK, gin.H{})
}

// @Summary Decline the current user's invite to the event
// @Tags events
// @Accept json
// @Produce json
// @Param eventId path string true "Event ID"
// @Success 200
// @Router /events/{eventId}/decline [post]
func declineInvite(c *gin.Context) {
	// Fetch event
	eventId := c.Param("eventId")
	event := db.GetEventById(eventId)
	if event == nil {
		c.JSON(http.StatusNotFound, responses.Error{Error: errs.EventNotFound})
		return
	}

	// Ensure that event is a group
	if event.Type != models.GROUP {
		c.JSON(http.StatusBadRequest, responses.Error{Error: errs.EventNotGroup})
		return
	}

	// Get current user
	userInterface, _ := c.Get("authUser")
	user := userInterface.(*models.User)

	// Check if user is in attendees array
	index := utils.Find(utils.Coalesce(event.Attendees), func(a models.Attendee) bool {
		return user.Email == a.Email
	})
	if index == -1 {
		// User not in attendees array
		c.JSON(http.StatusNotFound, responses.Error{Error: errs.AttendeeEmailNotFound})
		return
	}

	// Decline invite
	(*event.Attendees)[index].Declined = utils.TruePtr()

	// Update event in database
	_, err := db.EventsCollection.UpdateByID(context.Background(), event.Id, bson.M{
		"$set": event,
	})
	if err != nil {
		logger.StdErr.Panicln(err)
	}

	c.JSON(http.StatusOK, gin.H{})
}

// @Summary Return a map mapping user id to their calendar events that they have enabled for the given time range
// @Tags events
// @Accept json
// @Produce json
// @Param eventId path string true "Event ID"
// @Param timeMin query string true "Lower bound for event's start time to filter by"
// @Param timeMax query string true "Upper bound for event's end time to filter by"
// @Success 200 {object} map[string]map[string]calendar.CalendarEventsWithError
// @Router /events/{eventId}/calendar-availabilities [get]
func getCalendarAvailabilities(c *gin.Context) {
	// Bind query parameters
	payload := struct {
		TimeMin time.Time `form:"timeMin" binding:"required"`
		TimeMax time.Time `form:"timeMax" binding:"required"`
	}{}
	if err := c.Bind(&payload); err != nil {
		return
	}

	// Fetch event
	eventId := c.Param("eventId")
	event := db.GetEventById(eventId)
	if event == nil {
		c.JSON(http.StatusNotFound, responses.Error{Error: errs.EventNotFound})
		return
	}

	// Ensure that event is a group
	if event.Type != models.GROUP {
		c.JSON(http.StatusBadRequest, responses.Error{Error: errs.EventNotGroup})
		return
	}

	// Fetch calendar events for each of the attendees
	numCalendarEventsRequests := 0
	calendarEventsChan := make(chan struct {
		UserId string
		Events map[string]calendar.CalendarEventsWithError
	})
	for userId, response := range event.Responses {
		if utils.Coalesce(response.UseCalendarAvailability) {
			user := db.GetUserById(userId)
			if user != nil {
				numCalendarEventsRequests++

				// Construct enabled accounts set
				enabledAccounts := make([]string, 0)
				for email := range utils.Coalesce(response.EnabledCalendars) {
					enabledAccounts = append(enabledAccounts, email)
				}

				// Fetch calendar events
				go func() {
					calendarEvents, _ := calendar.GetUsersCalendarEvents(user, utils.ArrayToSet(enabledAccounts), payload.TimeMin, payload.TimeMax)
					calendarEventsChan <- struct {
						UserId string
						Events map[string]calendar.CalendarEventsWithError
					}{
						UserId: user.Id.Hex(),
						Events: calendarEvents,
					}
				}()
			}
		}
	}

	// Create a map mapping user id to the calendar events of that user
	userIdToCalendarEvents := make(map[string][]models.CalendarEvent)
	for i := 0; i < numCalendarEventsRequests; i++ {
		calendarEvents := <-calendarEventsChan
		userIdToCalendarEvents[calendarEvents.UserId] = make([]models.CalendarEvent, 0)
		for _, events := range calendarEvents.Events {
			userIdToCalendarEvents[calendarEvents.UserId] = append(userIdToCalendarEvents[calendarEvents.UserId], events.CalendarEvents...)
		}
	}

	// Filter and format calendar events
	authUser := utils.GetAuthUser(c)
	for userId, calendarEvents := range userIdToCalendarEvents {
		// Construct enabled calendar ids set
		enabledCalendarIdsArr := make([]string, 0)
		for _, calendarIds := range utils.Coalesce(event.Responses[userId].EnabledCalendars) {
			enabledCalendarIdsArr = append(enabledCalendarIdsArr, calendarIds...)
		}
		enabledCalendarIds := utils.ArrayToSet(enabledCalendarIdsArr)

		// Update calendar events
		updatedCalendarEvents := make([]models.CalendarEvent, 0)
		for _, calendarEvent := range calendarEvents {
			// Get rid of events on sub calendars that aren't enabled
			if _, ok := enabledCalendarIds[calendarEvent.CalendarId]; !ok {
				continue
			}

			// Redact event names of other users
			if authUser.Id.Hex() != userId {
				calendarEvent.Summary = "BUSY"
			}

			updatedCalendarEvents = append(updatedCalendarEvents, calendarEvent)
		}
		userIdToCalendarEvents[userId] = updatedCalendarEvents
	}

	c.JSON(http.StatusOK, userIdToCalendarEvents)
}

// @Summary Deletes an event based on its id
// @Tags events
// @Produce json
// @Param eventId path string true "Event ID"
// @Success 200
// @Router /events/{eventId} [delete]
func deleteEvent(c *gin.Context) {
	eventId := c.Param("eventId")

	objectId, err := primitive.ObjectIDFromHex(eventId)
	if err != nil {
		// eventId is malformatted
		c.Status(http.StatusBadRequest)
		return
	}

	userInterface, _ := c.Get("authUser")
	user := userInterface.(*models.User)

	_, err = db.EventsCollection.DeleteOne(context.Background(), bson.M{
		"_id":     objectId,
		"ownerId": user.Id,
	})
	if err != nil {
		logger.StdErr.Panicln(err)
	}

	c.Status(http.StatusOK)
}

// @Summary Duplicate event
// @Tags events
// @Produce json
// @Param eventId path string true "Event ID"
// @Param payload body object{eventName=string,copyAvailability=bool} true "Object containing options for the duplicated event"
// @Success 200
// @Router /events/{eventId}/duplicate [post]
func duplicateEvent(c *gin.Context) {
	payload := struct {
		EventName        string `json:"eventName" binding:"required"`
		CopyAvailability *bool  `json:"copyAvailability" binding:"required"`
	}{}
	if err := c.Bind(&payload); err != nil {
		return
	}

	eventId := c.Param("eventId")
	userInterface, _ := c.Get("authUser")
	user := userInterface.(*models.User)

	// Get event
	event := db.GetEventByEitherId(eventId)
	if event == nil {
		c.Status(http.StatusBadRequest)
		return
	}

	// Make sure user has permission to duplicate this event
	if event.OwnerId != user.Id {
		c.Status(http.StatusForbidden)
		return
	}

	// Update event
	event.Id = primitive.NewObjectID()
	event.Name = payload.EventName
	if !*payload.CopyAvailability {
		event.Responses = make(map[string]*models.Response)
	}

	// Generate short id
	shortId := db.GenerateShortEventId(event.Id)
	event.ShortId = &shortId

	// Insert new event
	result, err := db.EventsCollection.InsertOne(context.Background(), event)
	if err != nil {
		logger.StdErr.Panicln(err)
	}

	insertedId := result.InsertedID.(primitive.ObjectID).Hex()
<<<<<<< HEAD
	c.JSON(http.StatusCreated, gin.H{"eventId": insertedId})
}
=======
	c.JSON(http.StatusCreated, gin.H{"eventId": insertedId, "shortId": shortId})
}

// @Summary [UNUSED] Adds an attendee to the event's list of attendees
// @Tags events
// @Accept json
// @Produce json
// @Param eventId path string true "Event ID"
// @Param payload body object{email=string} true "Object containing info about the attendee to add"
// @Success 200
// @Router /events/{eventId}/attendee [post]
// func addAttendee(c *gin.Context) {
// 	// UNUSED
// 	payload := struct {
// 		Email string `json:"email" binding:"required"`
// 	}{}
// 	if err := c.Bind(&payload); err != nil {
// 		return
// 	}
// 	session := sessions.Default(c)
// 	eventIdString := c.Param("eventId")
// 	eventId, err := primitive.ObjectIDFromHex(eventIdString)
// 	if err != nil {
// 		logger.StdErr.Panicln(err)
// 	}

// 	userIdInterface := session.Get("userId")
// 	userIdString := userIdInterface.(string)
// 	userId, err := primitive.ObjectIDFromHex(userIdString)
// 	if err != nil {
// 		logger.StdErr.Panicln(err)
// 	}

// 	_, err = db.EventsCollection.UpdateOne(context.Background(), bson.M{
// 		"_id":     eventId,
// 		"ownerId": userId,
// 	}, bson.M{
// 		"$addToSet": bson.M{"attendees": payload.Email},
// 	})
// 	if err != nil {
// 		logger.StdErr.Panicln(err)
// 	}

// 	c.JSON(http.StatusOK, gin.H{})
// }

// @Summary [UNUSED] Removes an attendee from the event's list of attendees
// @Tags events
// @Accept json
// @Produce json
// @Param eventId path string true "Event ID"
// @Param payload body object{email=string} true "Object containing info about the attendee to remove"
// @Success 200
// @Router /events/{eventId}/attendee [delete]
// func removeAttendee(c *gin.Context) {
// 	// UNUSED
// 	payload := struct {
// 		Email string `json:"email" binding:"required"`
// 	}{}
// 	if err := c.Bind(&payload); err != nil {
// 		return
// 	}
// 	session := sessions.Default(c)
// 	eventIdString := c.Param("eventId")
// 	eventId, err := primitive.ObjectIDFromHex(eventIdString)
// 	if err != nil {
// 		logger.StdErr.Panicln(err)
// 	}

// 	userIdInterface := session.Get("userId")
// 	userIdString := userIdInterface.(string)
// 	userId, err := primitive.ObjectIDFromHex(userIdString)
// 	if err != nil {
// 		logger.StdErr.Panicln(err)
// 	}

// 	_, err = db.EventsCollection.UpdateOne(context.Background(), bson.M{
// 		"_id":     eventId,
// 		"ownerId": userId,
// 	}, bson.M{
// 		"$pull": bson.M{"attendees": payload.Email},
// 	})
// 	if err != nil {
// 		logger.StdErr.Panicln(err)
// 	}

// 	c.JSON(http.StatusOK, gin.H{})
// }
>>>>>>> 702c2ab3
<|MERGE_RESOLUTION|>--- conflicted
+++ resolved
@@ -208,15 +208,11 @@
 	}
 
 	eventId := c.Param("eventId")
-	event := db.GetEventById(eventId)
+	event := db.GetEventByEitherId(eventId)
 	if event == nil {
 		c.JSON(http.StatusNotFound, responses.Error{Error: errs.EventNotFound})
 		return
 	}
-<<<<<<< HEAD
-=======
-	event := db.GetEventByEitherId(eventId)
->>>>>>> 702c2ab3
 
 	// If user logged in, set owner id to their user id, otherwise set owner id to nil
 	session := sessions.Default(c)
@@ -252,11 +248,11 @@
 
 		// Determine owner name
 		var ownerName string
-		if event.OwnerId != primitive.NilObjectID {
+		if event.OwnerId == primitive.NilObjectID {
+			ownerName = "Somebody"
+		} else {
 			owner := db.GetUserById(event.OwnerId.Hex())
 			ownerName = owner.FirstName
-		} else {
-			ownerName = "Somebody"
 		}
 
 		for _, keptEmail := range kept {
@@ -399,15 +395,11 @@
 	}
 	session := sessions.Default(c)
 	eventId := c.Param("eventId")
-<<<<<<< HEAD
-	event := db.GetEventById(eventId)
+	event := db.GetEventByEitherId(eventId)
 	if event == nil {
 		c.JSON(http.StatusNotFound, responses.Error{Error: errs.EventNotFound})
 		return
 	}
-=======
-	event := db.GetEventByEitherId(eventId)
->>>>>>> 702c2ab3
 
 	var response models.Response
 	var userIdString string
@@ -508,15 +500,11 @@
 	}
 	session := sessions.Default(c)
 	eventId := c.Param("eventId")
-<<<<<<< HEAD
-	event := db.GetEventById(eventId)
+	event := db.GetEventByEitherId(eventId)
 	if event == nil {
 		c.JSON(http.StatusNotFound, responses.Error{Error: errs.EventNotFound})
 		return
 	}
-=======
-	event := db.GetEventByEitherId(eventId)
->>>>>>> 702c2ab3
 
 	if *payload.Guest {
 		// Delete response
@@ -587,15 +575,11 @@
 
 	// Fetch event
 	eventId := c.Param("eventId")
-<<<<<<< HEAD
-	event := db.GetEventById(eventId)
+	event := db.GetEventByEitherId(eventId)
 	if event == nil {
 		c.JSON(http.StatusNotFound, responses.Error{Error: errs.EventNotFound})
 		return
 	}
-=======
-	event := db.GetEventByEitherId(eventId)
->>>>>>> 702c2ab3
 
 	// Update responded boolean for the given email
 	if event.Remindees == nil {
@@ -896,96 +880,5 @@
 	}
 
 	insertedId := result.InsertedID.(primitive.ObjectID).Hex()
-<<<<<<< HEAD
-	c.JSON(http.StatusCreated, gin.H{"eventId": insertedId})
-}
-=======
 	c.JSON(http.StatusCreated, gin.H{"eventId": insertedId, "shortId": shortId})
-}
-
-// @Summary [UNUSED] Adds an attendee to the event's list of attendees
-// @Tags events
-// @Accept json
-// @Produce json
-// @Param eventId path string true "Event ID"
-// @Param payload body object{email=string} true "Object containing info about the attendee to add"
-// @Success 200
-// @Router /events/{eventId}/attendee [post]
-// func addAttendee(c *gin.Context) {
-// 	// UNUSED
-// 	payload := struct {
-// 		Email string `json:"email" binding:"required"`
-// 	}{}
-// 	if err := c.Bind(&payload); err != nil {
-// 		return
-// 	}
-// 	session := sessions.Default(c)
-// 	eventIdString := c.Param("eventId")
-// 	eventId, err := primitive.ObjectIDFromHex(eventIdString)
-// 	if err != nil {
-// 		logger.StdErr.Panicln(err)
-// 	}
-
-// 	userIdInterface := session.Get("userId")
-// 	userIdString := userIdInterface.(string)
-// 	userId, err := primitive.ObjectIDFromHex(userIdString)
-// 	if err != nil {
-// 		logger.StdErr.Panicln(err)
-// 	}
-
-// 	_, err = db.EventsCollection.UpdateOne(context.Background(), bson.M{
-// 		"_id":     eventId,
-// 		"ownerId": userId,
-// 	}, bson.M{
-// 		"$addToSet": bson.M{"attendees": payload.Email},
-// 	})
-// 	if err != nil {
-// 		logger.StdErr.Panicln(err)
-// 	}
-
-// 	c.JSON(http.StatusOK, gin.H{})
-// }
-
-// @Summary [UNUSED] Removes an attendee from the event's list of attendees
-// @Tags events
-// @Accept json
-// @Produce json
-// @Param eventId path string true "Event ID"
-// @Param payload body object{email=string} true "Object containing info about the attendee to remove"
-// @Success 200
-// @Router /events/{eventId}/attendee [delete]
-// func removeAttendee(c *gin.Context) {
-// 	// UNUSED
-// 	payload := struct {
-// 		Email string `json:"email" binding:"required"`
-// 	}{}
-// 	if err := c.Bind(&payload); err != nil {
-// 		return
-// 	}
-// 	session := sessions.Default(c)
-// 	eventIdString := c.Param("eventId")
-// 	eventId, err := primitive.ObjectIDFromHex(eventIdString)
-// 	if err != nil {
-// 		logger.StdErr.Panicln(err)
-// 	}
-
-// 	userIdInterface := session.Get("userId")
-// 	userIdString := userIdInterface.(string)
-// 	userId, err := primitive.ObjectIDFromHex(userIdString)
-// 	if err != nil {
-// 		logger.StdErr.Panicln(err)
-// 	}
-
-// 	_, err = db.EventsCollection.UpdateOne(context.Background(), bson.M{
-// 		"_id":     eventId,
-// 		"ownerId": userId,
-// 	}, bson.M{
-// 		"$pull": bson.M{"attendees": payload.Email},
-// 	})
-// 	if err != nil {
-// 		logger.StdErr.Panicln(err)
-// 	}
-
-// 	c.JSON(http.StatusOK, gin.H{})
-// }
->>>>>>> 702c2ab3
+}