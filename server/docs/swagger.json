{
    "swagger": "2.0",
    "info": {
        "description": "This is the API for Schej.it!",
        "title": "Schej.it API",
        "contact": {},
        "license": {},
        "version": "1.0"
    },
    "host": "localhost:3002",
    "paths": {
        "/analytics/scanned-poster": {
            "post": {
                "consumes": [
                    "application/json"
                ],
                "produces": [
                    "application/json"
                ],
                "tags": [
                    "analytics"
                ],
                "summary": "Notifies us when poster QR code has been scanned",
                "parameters": [
                    {
                        "description": "Object containing the location that poster was scanned from and the url that was scanned",
                        "name": "payload",
                        "in": "body",
                        "required": true,
                        "schema": {
                            "allOf": [
                                {
                                    "type": "object"
                                },
                                {
                                    "type": "object",
                                    "properties": {
                                        "location": {
                                            "$ref": "#/definitions/models.Location"
                                        },
                                        "url": {
                                            "type": "string"
                                        }
                                    }
                                }
                            ]
                        }
                    }
                ],
                "responses": {
                    "200": {}
                }
            }
        },
        "/auth/sign-in": {
            "post": {
                "description": "Signs user in and sets the access token session variable",
                "consumes": [
                    "application/json"
                ],
                "produces": [
                    "application/json"
                ],
                "tags": [
                    "auth"
                ],
                "summary": "Signs user in",
                "parameters": [
                    {
                        "description": "Object containing the Google authorization code and the user's timezone offset",
                        "name": "payload",
                        "in": "body",
                        "required": true,
                        "schema": {
                            "allOf": [
                                {
                                    "type": "object"
                                },
                                {
                                    "type": "object",
                                    "properties": {
                                        "code": {
                                            "type": "string"
                                        },
                                        "timezoneOffset": {
                                            "type": "integer"
                                        }
                                    }
                                }
                            ]
                        }
                    }
                ],
                "responses": {
                    "200": {}
                }
            }
        },
        "/auth/sign-in-mobile": {
            "post": {
                "description": "Signs user in and sets the access token session variable",
                "consumes": [
                    "application/json"
                ],
                "produces": [
                    "application/json"
                ],
                "tags": [
                    "auth"
                ],
                "summary": "Signs user in from mobile",
                "parameters": [
                    {
                        "description": "Object containing the Google authorization code and the user's timezone offset",
                        "name": "payload",
                        "in": "body",
                        "required": true,
                        "schema": {
                            "allOf": [
                                {
                                    "type": "object"
                                },
                                {
                                    "type": "object",
                                    "properties": {
                                        "accessToken": {
                                            "type": "string"
                                        },
                                        "expiresIn": {
                                            "type": "integer"
                                        },
                                        "idToken": {
                                            "type": "string"
                                        },
                                        "refreshToken": {
                                            "type": "string"
                                        },
                                        "scope": {
                                            "type": "string"
                                        },
                                        "timezoneOffset": {
                                            "type": "integer"
                                        }
                                    }
                                }
                            ]
                        }
                    }
                ],
                "responses": {
                    "200": {}
                }
            }
        },
        "/auth/sign-out": {
            "post": {
                "description": "Signs user out and deletes the session",
                "consumes": [
                    "application/json"
                ],
                "produces": [
                    "application/json"
                ],
                "tags": [
                    "auth"
                ],
                "summary": "Signs user out",
                "responses": {
                    "200": {}
                }
            }
        },
        "/auth/status": {
            "get": {
                "description": "Returns a 401 error if user is not signed in, 200 if they are",
                "tags": [
                    "auth"
                ],
                "summary": "Gets whether the user is signed in or not",
                "responses": {
                    "200": {},
                    "401": {
                        "description": "Error object",
                        "schema": {
                            "$ref": "#/definitions/responses.Error"
                        }
                    }
                }
            }
        },
        "/events": {
            "post": {
                "consumes": [
                    "application/json"
                ],
                "produces": [
                    "application/json"
                ],
                "tags": [
                    "events"
                ],
                "summary": "Creates a new event",
                "parameters": [
                    {
                        "description": "Object containing info about the event to create",
                        "name": "payload",
                        "in": "body",
                        "required": true,
                        "schema": {
                            "allOf": [
                                {
                                    "type": "object"
                                },
                                {
                                    "type": "object",
                                    "properties": {
                                        "dates": {
                                            "type": "array",
                                            "items": {
                                                "$ref": "#/definitions/primitive.DateTime"
                                            }
                                        },
                                        "duration": {
                                            "type": "number"
                                        },
                                        "name": {
                                            "type": "string"
<<<<<<< HEAD
=======
                                        },
                                        "notificationsEnabled": {
                                            "type": "boolean"
>>>>>>> af4a408c
                                        }
                                    }
                                }
                            ]
                        }
                    }
                ],
                "responses": {
                    "201": {
                        "description": "Created",
                        "schema": {
                            "allOf": [
                                {
                                    "type": "object"
                                },
                                {
                                    "type": "object",
                                    "properties": {
                                        "eventId": {
                                            "type": "string"
                                        }
                                    }
                                }
                            ]
                        }
                    }
                }
            }
        },
        "/events/{eventId}": {
            "get": {
                "produces": [
                    "application/json"
                ],
                "tags": [
                    "events"
                ],
                "summary": "Gets an event based on its id",
                "parameters": [
                    {
                        "type": "string",
                        "description": "Event ID",
                        "name": "eventId",
                        "in": "path",
                        "required": true
                    }
                ],
                "responses": {
                    "200": {
                        "description": "OK",
                        "schema": {
                            "$ref": "#/definitions/models.Event"
                        }
                    }
                }
            },
            "put": {
                "produces": [
                    "application/json"
                ],
                "tags": [
                    "events"
                ],
                "summary": "Edits an event based on its id",
                "parameters": [
                    {
                        "type": "string",
                        "description": "Event ID",
                        "name": "eventId",
                        "in": "path",
                        "required": true
                    },
                    {
                        "description": "Object containing info about the event to update",
                        "name": "payload",
                        "in": "body",
                        "required": true,
                        "schema": {
                            "allOf": [
                                {
                                    "type": "object"
                                },
                                {
                                    "type": "object",
                                    "properties": {
                                        "dates": {
                                            "type": "array",
                                            "items": {
                                                "$ref": "#/definitions/primitive.DateTime"
                                            }
                                        },
                                        "duration": {
                                            "type": "number"
                                        },
                                        "name": {
                                            "type": "string"
<<<<<<< HEAD
=======
                                        },
                                        "notificationsEnabled": {
                                            "type": "boolean"
>>>>>>> af4a408c
                                        }
                                    }
                                }
                            ]
                        }
                    }
                ],
                "responses": {
                    "200": {}
                }
            },
            "delete": {
                "produces": [
                    "application/json"
                ],
                "tags": [
                    "events"
                ],
                "summary": "Deletes an event based on its id",
                "parameters": [
                    {
                        "type": "string",
                        "description": "Event ID",
                        "name": "eventId",
                        "in": "path",
                        "required": true
                    }
                ],
                "responses": {
                    "200": {}
                }
            }
        },
        "/events/{eventId}/response": {
            "post": {
                "consumes": [
                    "application/json"
                ],
                "produces": [
                    "application/json"
                ],
                "tags": [
                    "events"
                ],
                "summary": "Updates the current user's availability",
                "parameters": [
                    {
                        "type": "string",
                        "description": "Event ID",
                        "name": "eventId",
                        "in": "path",
                        "required": true
                    },
                    {
                        "description": "Object containing info about the event response to update",
                        "name": "payload",
                        "in": "body",
                        "required": true,
                        "schema": {
                            "allOf": [
                                {
                                    "type": "object"
                                },
                                {
                                    "type": "object",
                                    "properties": {
                                        "availability": {
                                            "type": "array",
                                            "items": {
                                                "type": "string"
                                            }
                                        },
                                        "guest": {
                                            "type": "boolean"
                                        },
                                        "name": {
                                            "type": "string"
                                        }
                                    }
                                }
                            ]
                        }
                    }
                ],
                "responses": {
                    "200": {}
                }
            }
        },
        "/events/{eventId}/schedule": {
            "post": {
                "consumes": [
                    "application/json"
                ],
                "produces": [
                    "application/json"
                ],
                "tags": [
                    "events"
                ],
                "summary": "Schedules an event on the user's google calendar",
                "parameters": [
                    {
                        "type": "string",
                        "description": "Event ID",
                        "name": "eventId",
                        "in": "path",
                        "required": true
                    },
                    {
                        "description": "Object containing info about the event to schedule",
                        "name": "payload",
                        "in": "body",
                        "required": true,
                        "schema": {
                            "allOf": [
                                {
                                    "type": "object"
                                },
                                {
                                    "type": "object",
                                    "properties": {
                                        "attendeeEmails": {
                                            "type": "array",
                                            "items": {
                                                "type": "string"
                                            }
                                        },
                                        "endDate": {
                                            "$ref": "#/definitions/primitive.DateTime"
                                        },
                                        "startDate": {
                                            "$ref": "#/definitions/primitive.DateTime"
                                        }
                                    }
                                }
                            ]
                        }
                    }
                ],
                "responses": {
                    "200": {}
                }
            }
        },
        "/friends": {
            "get": {
                "consumes": [
                    "application/json"
                ],
                "produces": [
                    "application/json"
                ],
                "tags": [
                    "friends"
                ],
                "summary": "Gets all of users current friends",
                "responses": {
                    "200": {}
                }
            }
        },
        "/friends/requests": {
            "get": {
                "consumes": [
                    "application/json"
                ],
                "produces": [
                    "application/json"
                ],
                "tags": [
                    "friends"
                ],
                "summary": "Gets all the current incoming and outgoing friend requests",
                "responses": {
                    "200": {}
                }
            },
            "post": {
                "consumes": [
                    "application/json"
                ],
                "produces": [
                    "application/json"
                ],
                "tags": [
                    "friends"
                ],
                "summary": "Creates a new friend request",
                "parameters": [
                    {
                        "description": "Object specifying the user IDs of who this request is sent from and to",
                        "name": "payload",
                        "in": "body",
                        "required": true,
                        "schema": {
                            "allOf": [
                                {
                                    "type": "object"
                                },
                                {
                                    "type": "object",
                                    "properties": {
                                        "to": {
                                            "type": "string"
                                        }
                                    }
                                }
                            ]
                        }
                    }
                ],
                "responses": {
                    "200": {
                        "description": "Friend request already exists from \\\"to\\\" to \\\"from\\\", and it was accepted"
                    },
                    "201": {
                        "description": "Friend request created",
                        "schema": {
                            "$ref": "#/definitions/models.FriendRequest"
                        }
                    }
                }
            }
        },
        "/friends/requests/{id}": {
            "delete": {
                "consumes": [
                    "application/json"
                ],
                "produces": [
                    "application/json"
                ],
                "tags": [
                    "friends"
                ],
                "summary": "Delete's a friend request created by the current user",
                "parameters": [
                    {
                        "type": "string",
                        "description": "ID of the friend request",
                        "name": "id",
                        "in": "path",
                        "required": true
                    }
                ],
                "responses": {
                    "200": {}
                }
            }
        },
        "/friends/requests/{id}/accept": {
            "post": {
                "consumes": [
                    "application/json"
                ],
                "produces": [
                    "application/json"
                ],
                "tags": [
                    "friends"
                ],
                "summary": "Accepts an existing friend request",
                "parameters": [
                    {
                        "type": "string",
                        "description": "ID of the friend request",
                        "name": "id",
                        "in": "path",
                        "required": true
                    }
                ],
                "responses": {
                    "200": {}
                }
            }
        },
        "/friends/requests/{id}/reject": {
            "post": {
                "consumes": [
                    "application/json"
                ],
                "produces": [
                    "application/json"
                ],
                "tags": [
                    "friends"
                ],
                "summary": "Rejects an existing friend request",
                "parameters": [
                    {
                        "type": "string",
                        "description": "ID of the friend request",
                        "name": "id",
                        "in": "path",
                        "required": true
                    }
                ],
                "responses": {
                    "200": {}
                }
            }
        },
        "/friends/{id}": {
            "delete": {
                "consumes": [
                    "application/json"
                ],
                "produces": [
                    "application/json"
                ],
                "tags": [
                    "friends"
                ],
                "summary": "Removes an existing friend",
                "parameters": [
                    {
                        "type": "string",
                        "description": "ID of friend",
                        "name": "id",
                        "in": "path",
                        "required": true
                    }
                ],
                "responses": {
                    "200": {}
                }
            }
        },
        "/friends/{id}/calendar": {
            "get": {
                "consumes": [
                    "application/json"
                ],
                "produces": [
                    "application/json"
                ],
                "tags": [
                    "friends"
                ],
                "summary": "Returns the specified friend's schedule",
                "parameters": [
                    {
                        "type": "string",
                        "description": "ID of friend",
                        "name": "id",
                        "in": "path",
                        "required": true
                    },
                    {
                        "type": "string",
                        "description": "Lower bound for event's start time to filter by",
                        "name": "timeMin",
                        "in": "query",
                        "required": true
                    },
                    {
                        "type": "string",
                        "description": "Upper bound for event's end time to filter by",
                        "name": "timeMax",
                        "in": "query",
                        "required": true
                    }
                ],
                "responses": {
                    "200": {
                        "description": "OK",
                        "schema": {
                            "type": "array",
                            "items": {
                                "$ref": "#/definitions/models.CalendarEvent"
                            }
                        }
                    }
                }
            }
        },
        "/friends/{id}/status": {
            "get": {
                "consumes": [
                    "application/json"
                ],
                "produces": [
                    "application/json"
                ],
                "tags": [
                    "friends"
                ],
                "summary": "Returns whether the friend is free or busy",
                "parameters": [
                    {
                        "type": "string",
                        "description": "ID of friend",
                        "name": "id",
                        "in": "path",
                        "required": true
                    }
                ]
            }
        },
        "/user": {
            "delete": {
                "produces": [
                    "application/json"
                ],
                "tags": [
                    "user"
                ],
                "summary": "Deletes the currently signed in user",
                "responses": {
                    "200": {}
                }
            }
        },
        "/user/calendar": {
            "get": {
                "description": "Gets the user's calendar events between \"timeMin\" and \"timeMax\"",
                "produces": [
                    "application/json"
                ],
                "tags": [
                    "user"
                ],
                "summary": "Gets the user's calendar events",
                "parameters": [
                    {
                        "type": "string",
                        "description": "Lower bound for event's start time to filter by",
                        "name": "timeMin",
                        "in": "query",
                        "required": true
                    },
                    {
                        "type": "string",
                        "description": "Upper bound for event's end time to filter by",
                        "name": "timeMax",
                        "in": "query",
                        "required": true
                    }
                ],
                "responses": {
                    "200": {
                        "description": "OK",
                        "schema": {
                            "type": "array",
                            "items": {
                                "$ref": "#/definitions/models.CalendarEvent"
                            }
                        }
                    }
                }
            }
        },
        "/user/events": {
            "get": {
                "description": "Returns an array containing all the user's events",
                "produces": [
                    "application/json"
                ],
                "tags": [
                    "user"
                ],
                "summary": "Gets all the user's events",
                "responses": {
                    "200": {
                        "description": "OK",
                        "schema": {
                            "allOf": [
                                {
                                    "type": "object"
                                },
                                {
                                    "type": "object",
                                    "properties": {
                                        "events": {
                                            "type": "array",
                                            "items": {
                                                "$ref": "#/definitions/models.Event"
                                            }
                                        },
                                        "joinedEvents": {
                                            "type": "array",
                                            "items": {
                                                "$ref": "#/definitions/models.Event"
                                            }
                                        }
                                    }
                                }
                            ]
                        }
                    }
                }
            }
        },
        "/user/profile": {
            "get": {
                "produces": [
                    "application/json"
                ],
                "tags": [
                    "user"
                ],
                "summary": "Gets the user's profile",
                "responses": {
                    "200": {
                        "description": "A user profile object",
                        "schema": {
                            "$ref": "#/definitions/models.UserProfile"
                        }
                    }
                }
            }
        },
        "/user/searchContacts": {
            "get": {
                "produces": [
                    "application/json"
                ],
                "tags": [
                    "user"
                ],
                "summary": "Searches the user's contacts based on the given query",
                "parameters": [
                    {
                        "type": "string",
                        "description": "Query to search for",
                        "name": "query",
                        "in": "query",
                        "required": true
                    }
                ],
                "responses": {
                    "200": {
                        "description": "OK",
                        "schema": {
                            "type": "array",
                            "items": {
                                "$ref": "#/definitions/models.UserProfile"
                            }
                        }
                    }
                }
            }
        },
        "/user/visibility": {
            "post": {
                "consumes": [
                    "application/json"
                ],
                "produces": [
                    "application/json"
                ],
                "tags": [
                    "user"
                ],
                "summary": "Updates the current user's visibility",
                "parameters": [
                    {
                        "description": "Visibility of user from 0 to 2",
                        "name": "payload",
                        "in": "body",
                        "required": true,
                        "schema": {
                            "allOf": [
                                {
                                    "type": "object"
                                },
                                {
                                    "type": "object",
                                    "properties": {
                                        "visibility": {
                                            "type": "integer"
                                        }
                                    }
                                }
                            ]
                        }
                    }
                ],
                "responses": {
                    "200": {}
                }
            }
        },
        "/users": {
            "get": {
                "produces": [
                    "application/json"
                ],
                "tags": [
                    "users"
                ],
                "summary": "Returns users that match the search query",
                "parameters": [
                    {
                        "type": "string",
                        "description": "Search query matching users' names/emails",
                        "name": "query",
                        "in": "query",
                        "required": true
                    }
                ],
                "responses": {
                    "200": {
                        "description": "An array of user profile objects",
                        "schema": {
                            "type": "array",
                            "items": {
                                "$ref": "#/definitions/models.UserProfile"
                            }
                        }
                    }
                }
            }
        }
    },
    "definitions": {
        "models.CalendarEvent": {
            "type": "object",
            "properties": {
                "endDate": {
                    "type": "object",
                    "$ref": "#/definitions/primitive.DateTime"
                },
                "startDate": {
                    "type": "object",
                    "$ref": "#/definitions/primitive.DateTime"
                },
                "summary": {
                    "type": "string"
                }
            }
        },
        "models.Event": {
            "type": "object",
            "properties": {
                "_id": {
                    "type": "string"
                },
                "calendarEventId": {
                    "type": "string"
                },
                "dates": {
                    "type": "array",
                    "items": {
                        "$ref": "#/definitions/primitive.DateTime"
                    }
                },
                "duration": {
                    "type": "number"
                },
                "name": {
                    "type": "string"
                },
                "notificationsEnabled": {
                    "type": "boolean"
                },
                "ownerId": {
                    "type": "string"
                },
                "responses": {
                    "description": "Availability responses",
                    "type": "object",
                    "additionalProperties": {
                        "$ref": "#/definitions/models.Response"
                    }
                },
                "scheduledEvent": {
                    "description": "Scheduled event",
                    "type": "object",
                    "$ref": "#/definitions/models.CalendarEvent"
                }
            }
        },
        "models.FriendRequest": {
            "type": "object",
            "properties": {
                "_id": {
                    "type": "string"
                },
                "createdAt": {
                    "type": "object",
                    "$ref": "#/definitions/primitive.DateTime"
                },
                "from": {
                    "type": "string"
                },
                "fromUser": {
                    "type": "object",
                    "$ref": "#/definitions/models.UserProfile"
                },
                "to": {
                    "type": "string"
                },
                "toUser": {
                    "type": "object",
                    "$ref": "#/definitions/models.UserProfile"
                }
            }
        },
        "models.Location": {
            "type": "object",
            "properties": {
                "city": {
                    "type": "string"
                },
                "country_code": {
                    "type": "string"
                },
                "country_name": {
                    "type": "string"
                },
                "latitude": {
                    "type": "number"
                },
                "longitude": {
                    "type": "number"
                },
                "postal": {
                    "type": "string"
                },
                "state": {
                    "type": "string"
                }
            }
        },
        "models.Response": {
            "type": "object",
            "properties": {
                "availability": {
                    "type": "array",
                    "items": {
                        "type": "string"
                    }
                },
                "name": {
                    "type": "string"
                },
                "user": {
                    "type": "object",
                    "$ref": "#/definitions/models.UserProfile"
                },
                "userId": {
                    "type": "string"
                }
            }
        },
        "models.UserProfile": {
            "type": "object",
            "properties": {
                "_id": {
                    "type": "string"
                },
                "email": {
                    "type": "string"
                },
                "firstName": {
                    "type": "string"
                },
                "lastName": {
                    "type": "string"
                },
                "picture": {
                    "type": "string"
                },
                "visibility": {
                    "type": "integer"
                }
            }
        },
        "primitive.DateTime": {
            "type": "integer"
        },
        "primitive.DateTime": {
            "type": "integer"
        },
        "responses.Error": {
            "type": "object",
            "required": [
                "error"
            ],
            "properties": {
                "error": {
                    "type": "object"
                }
            }
        }
    }
}<|MERGE_RESOLUTION|>--- conflicted
+++ resolved
@@ -225,12 +225,9 @@
                                         },
                                         "name": {
                                             "type": "string"
-<<<<<<< HEAD
-=======
                                         },
                                         "notificationsEnabled": {
                                             "type": "boolean"
->>>>>>> af4a408c
                                         }
                                     }
                                 }
@@ -327,12 +324,9 @@
                                         },
                                         "name": {
                                             "type": "string"
-<<<<<<< HEAD
-=======
                                         },
                                         "notificationsEnabled": {
                                             "type": "boolean"
->>>>>>> af4a408c
                                         }
                                     }
                                 }
