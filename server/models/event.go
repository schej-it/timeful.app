--- conflicted
+++ resolved
@@ -119,16 +119,11 @@
 	// Remindees
 	Remindees *[]Remindee `json:"remindees" bson:"remindees,omitempty"`
 
-<<<<<<< HEAD
 	// Attendees for an availability group (fetched from Attendees collection)
 	Attendees *[]Attendee `json:"attendees" bson:"-"`
 
 	// Whether the user has responded to the availability group (fetched based on whether user is in Attendees)
 	HasResponded *bool `json:"hasResponded" bson:"-"`
-=======
-	// Attendees for an availability group
-	Attendees *[]Attendee `json:"attendees" bson:"attendees,omitempty"`
->>>>>>> 0bb86200
 }
 
 func (e *Event) GetId() string {
