package models

import "go.mongodb.org/mongo-driver/bson/primitive"

type EventType string

const (
	SPECIFIC_DATES EventType = "specific_dates"
	DOW            EventType = "dow"
	GROUP          EventType = "group"
)

// Representation of an Event in the mongoDB database
type Event struct {
	Id      primitive.ObjectID `json:"_id" bson:"_id,omitempty"`
	OwnerId primitive.ObjectID `json:"ownerId" bson:"ownerId,omitempty"`
	Name    string             `json:"name" bson:"name,omitempty"`

	Duration             *float32             `json:"duration" bson:"duration,omitempty"`
	Dates                []primitive.DateTime `json:"dates" bson:"dates,omitempty"`
	NotificationsEnabled bool                 `json:"notificationsEnabled" bson:"notificationsEnabled,omitempty"`

	Type EventType `json:"type" bson:"type,omitempty"`

	// Availability responses
	Responses map[string]*Response `json:"responses" bson:"responses"`

	// Scheduled event
	ScheduledEvent  *CalendarEvent `json:"scheduledEvent" bson:"scheduledEvent,omitempty"`
	CalendarEventId string         `json:"calendarEventId" bson:"calendarEventId,omitempty"`

	// Remindees
	Remindees []Remindee `json:"remindees" bson:"remindees,omitempty"`
}

// A response object containing an array of times that the given user is available
type Response struct {
	Name         string               `json:"name" bson:",omitempty"`
	UserId       primitive.ObjectID   `json:"userId" bson:",omitempty"`
	User         *User                `json:"user" bson:",omitempty"`
	Availability []primitive.DateTime `json:"availability" bson:"availability"`
<<<<<<< HEAD

	// Calendar availability variables for Availability Groups feature
	UseCalendarAvailability *bool `json:"useCalendarAvailability" bson:"useCalendarAvailability,omitempty"`
	EnabledCalendars        []struct {
		Email      string `json:"email" bson:"email,omitempty"`
		CalendarId string `json:"calendarId" bson:"email,omitempty"`
	} `json:"enabledCalendars" bson:"enabledCalendars,omitempty"`
=======
}

// Object containing information associated with the remindee
type Remindee struct {
	Email     string   `json:"email" bson:"email,omitempty"`
	TaskIds   []string `json:"-" bson:"taskIds,omitempty"` // Task IDs of the scheduled emails
	Responded *bool    `json:"responded" bson:"responded,omitempty"`
>>>>>>> ac029767
}<|MERGE_RESOLUTION|>--- conflicted
+++ resolved
@@ -39,7 +39,6 @@
 	UserId       primitive.ObjectID   `json:"userId" bson:",omitempty"`
 	User         *User                `json:"user" bson:",omitempty"`
 	Availability []primitive.DateTime `json:"availability" bson:"availability"`
-<<<<<<< HEAD
 
 	// Calendar availability variables for Availability Groups feature
 	UseCalendarAvailability *bool `json:"useCalendarAvailability" bson:"useCalendarAvailability,omitempty"`
@@ -47,7 +46,6 @@
 		Email      string `json:"email" bson:"email,omitempty"`
 		CalendarId string `json:"calendarId" bson:"email,omitempty"`
 	} `json:"enabledCalendars" bson:"enabledCalendars,omitempty"`
-=======
 }
 
 // Object containing information associated with the remindee
@@ -55,5 +53,4 @@
 	Email     string   `json:"email" bson:"email,omitempty"`
 	TaskIds   []string `json:"-" bson:"taskIds,omitempty"` // Task IDs of the scheduled emails
 	Responded *bool    `json:"responded" bson:"responded,omitempty"`
->>>>>>> ac029767
 }