--- conflicted
+++ resolved
@@ -107,7 +107,6 @@
     )
 }
 
-<<<<<<< HEAD
 /** Generates a group enabled calendar payload */
 export const generateEnabledCalendarsPayload = (calendarAccounts) => {
   const payload = {}
@@ -129,7 +128,8 @@
   }
 
   return payload
-=======
+}
+
 /** Returns whether touch is enabled on the device */
 export const isTouchEnabled = () => {
   return (
@@ -137,5 +137,4 @@
     navigator.maxTouchPoints > 0 ||
     navigator.msMaxTouchPoints > 0
   )
->>>>>>> 6d750c6e
 }