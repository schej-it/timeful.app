--- conflicted
+++ resolved
@@ -16,7 +16,6 @@
     component: () => import("@/views/Home.vue"),
   },
   {
-<<<<<<< HEAD
     path: '/settings',
     name: 'settings',
     component: () => import('@/views/Settings.vue')
@@ -25,11 +24,6 @@
     path: '/e/:eventId',
     name: 'event',
     component: () => import('@/views/Event.vue'),
-=======
-    path: "/e/:eventId",
-    name: "event",
-    component: () => import("@/views/Event.vue"),
->>>>>>> af4a408c
     props: true,
   },
   {
