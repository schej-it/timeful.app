--- conflicted
+++ resolved
@@ -1,17 +1,9 @@
 <template>
-  <v-card class="tw-m-4 lg:tw-w-[34rem] tw-rounded-lg">
+  <v-card class="tw-m-4 tw-rounded-lg lg:tw-w-[34rem]">
     <div class="-tw-ml-3 sm:tw-ml-0">
       <ScheduleOverlap
         ref="scheduleOverlap"
-<<<<<<< HEAD
         :event="event"
-=======
-        :dates="dates"
-        :duration="duration"
-        :startTime="startTime"
-        :endTime="endTime"
-        :responses="responses"
->>>>>>> af4a408c
         :calendarEventsByDay="calendarEventsByDay"
         calendarOnly
         :interactable="false"
