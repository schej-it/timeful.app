<!-- Displays auth user's avatar, which displays a menu when clicked -->
<template>
<<<<<<< HEAD
  <v-menu v-if="authUser" offset-y :close-on-content-click="true">
=======
  <v-menu v-if="authUser" offset-y left :close-on-content-click="false">
>>>>>>> af4a408c
    <template v-slot:activator="{ on }">
      <v-btn id="user-menu-btn" icon :width="size" :height="size" v-on="on">
        <v-avatar :size="size">
          <UserAvatarContent :user="authUser" :size="size" />
        </v-avatar>
      </v-btn>
    </template>
    <v-list class="py-0" :dense="isPhone">
      <v-list-item>
        <v-list-item-title
          ><strong>{{
            `${authUser.firstName} ${authUser.lastName}`
          }}</strong></v-list-item-title
        >
      </v-list-item>
      <v-list-item id="feedback-btn" @click="giveFeedback">
        <v-list-item-title class="tw-flex tw-items-center tw-gap-1"><v-icon small color="black">mdi-message</v-icon>Give feedback</v-list-item-title>
      </v-list-item>
      <v-list-item id="settings-btn" @click="goToSettings">
        <v-list-item-title class="tw-flex tw-items-center tw-gap-1"><v-icon small color="black">mdi-cog</v-icon>Settings</v-list-item-title>
      </v-list-item>
      <v-divider></v-divider>
      <v-list-item id="sign-out-btn" @click="signOut">
        <v-list-item-title class="red--text tw-flex tw-items-center tw-gap-1"><v-icon small color="red">mdi-logout</v-icon> Sign Out</v-list-item-title>
      </v-list-item>
    </v-list>
  </v-menu>
</template>

<script>
import UserAvatarContent from "@/components/UserAvatarContent"
import { mapState, mapMutations } from "vuex"
import { post, isPhone } from "@/utils"

export default {
  name: "AuthUserMenu",

  components: {
    UserAvatarContent,
  },

  computed: {
    ...mapState(["authUser"]),
    isPhone() {
      return isPhone(this.$vuetify)
    },
    size() {
      return this.isPhone ? 32 : 42
    },
  },

  methods: {
      ...mapMutations([ 'setAuthUser' ]),
      giveFeedback() {
        window.open('https://forms.gle/9AgRy4PQfWfVuBnw8', '_blank');
      },
      async signOut() {
        await post('/auth/sign-out')
        this.setAuthUser(null)
        location.reload()
      },
      goToSettings() {
        this.$router.replace({ name: "settings" })
      },
  },
}
</script><|MERGE_RESOLUTION|>--- conflicted
+++ resolved
@@ -1,10 +1,6 @@
 <!-- Displays auth user's avatar, which displays a menu when clicked -->
 <template>
-<<<<<<< HEAD
-  <v-menu v-if="authUser" offset-y :close-on-content-click="true">
-=======
   <v-menu v-if="authUser" offset-y left :close-on-content-click="false">
->>>>>>> af4a408c
     <template v-slot:activator="{ on }">
       <v-btn id="user-menu-btn" icon :width="size" :height="size" v-on="on">
         <v-avatar :size="size">
