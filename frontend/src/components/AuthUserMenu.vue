--- conflicted
+++ resolved
@@ -53,7 +53,6 @@
   },
 
   methods: {
-<<<<<<< HEAD
       ...mapMutations([ 'setAuthUser' ]),
       giveFeedback() {
         window.open('https://forms.gle/9AgRy4PQfWfVuBnw8', '_blank');
@@ -66,17 +65,6 @@
       goToSettings() {
         this.$router.replace({ name: "settings" })
       },
-=======
-    ...mapMutations(["setAuthUser"]),
-    giveFeedback() {
-      window.open("https://forms.gle/9AgRy4PQfWfVuBnw8", "_blank")
-    },
-    async signOut() {
-      await post("/auth/sign-out")
-      this.setAuthUser(null)
-      location.reload()
-    },
->>>>>>> b69467b7
   },
 }
 </script>