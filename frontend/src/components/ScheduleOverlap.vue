--- conflicted
+++ resolved
@@ -176,38 +176,6 @@
 </template>
 
 <style scoped>
-<<<<<<< HEAD
-  .animate-bg-color {
-    transition: background-color 0.25s ease-in-out;
-  }
-
-  .break {
-    flex-basis: 100%;
-    height: 0;
-  }
-
-  ::-webkit-scrollbar {
-    -webkit-appearance: none;
-  }
-
-  ::-webkit-scrollbar:vertical {
-    width: 12px;
-  }
-
-  ::-webkit-scrollbar:horizontal {
-    height: 12px;
-  }
-
-  ::-webkit-scrollbar-thumb {
-    background-color: rgba(190, 190, 190);
-    border-radius: 10px;
-    border: 2px solid rgb(240, 240, 240);
-  }
-
-  ::-webkit-scrollbar-track {
-    background-color: rgb(240, 240, 240);
-  }
-=======
 .animate-bg-color {
   transition: background-color 0.25s ease-in-out;
 }
@@ -216,7 +184,28 @@
   flex-basis: 100%;
   height: 0;
 }
->>>>>>> a789979c
+
+::-webkit-scrollbar {
+  -webkit-appearance: none;
+}
+
+::-webkit-scrollbar:vertical {
+  width: 12px;
+}
+
+::-webkit-scrollbar:horizontal {
+  height: 12px;
+}
+
+::-webkit-scrollbar-thumb {
+  background-color: rgba(190, 190, 190);
+  border-radius: 10px;
+  border: 2px solid rgb(240, 240, 240);
+}
+
+::-webkit-scrollbar-track {
+  background-color: rgb(240, 240, 240);
+}
 </style>
 
 <script>
