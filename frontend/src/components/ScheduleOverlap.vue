<template>
<<<<<<< HEAD
  <span>
    <!-- Confirm emails dialog -->
    <ConfirmEmailsDialog
      v-model="confirmEmailsDialog"
      :respondents="respondents"
      @confirm="createCalendarInvite"
    />
=======
  <div class="tw-p-4 tw-select-none" style="-webkit-touch-callout: none">
    <div class="tw-flex tw-flex-wrap">
      <!-- Times -->
      <div class="tw-w-12 tw-mt-12">
        <div class="-tw-mt-[8px]">
          <div
            v-for="(time, i) in times"
            :key="i"
            class="tw-h-5 tw-text-xs tw-pr-2 tw-text-right tw-uppercase tw-font-light"
          >
            {{ time.text }}
          </div>
        </div>
      </div>
>>>>>>> dd3e27fa

    <div class="tw-p-4 tw-select-none" style="-webkit-touch-callout: none">
      <div class="tw-flex tw-flex-wrap">
        <!-- Times -->
        <div class="tw-w-12 tw-mt-12">
          <div
            v-for="(time, i) in times"
            :key="i"
            class="tw-h-5 tw-text-xs tw-pt-1 tw-pr-2 tw-text-right tw-uppercase tw-font-light"
          >
            {{ time.text }}
          </div>
        </div>

        <div
          class="tw-flex-1 tw-flex tw-flex-col tw-overflow-x-auto tw-overflow-y-hidden tw-relative"
        >
          <!-- Days -->
          <div class="tw-flex tw-h-12">
            <div
              v-for="(day, i) in days"
              :key="i"
              class="tw-flex-1"
              style="min-width: 50px"
            >
              <div class="tw-text-center">
                <div class="tw-capitalize tw-font-light tw-text-xs">
                  {{ day.dateString }}
                </div>
                <div class="tw-text-lg tw-capitalize">
                  {{ day.dayText }}
                </div>
              </div>
            </div>
          </div>

          <!-- Calendar -->
          <div class="tw-flex tw-flex-col">
            <div class="tw-flex-1">
              <div
                id="times"
                data-long-press-delay="500"
                class="tw-flex tw-relative"
                @mouseleave="resetCurTimeslot"
              >
                <!-- Loader -->
                <div
                  v-if="
                    (alwaysShowCalendarEvents || editing) &&
                    loadingCalendarEvents
                  "
                  class="tw-absolute tw-grid tw-place-content-center tw-w-full tw-h-full tw-z-10"
                >
                  <v-progress-circular class="tw-text-blue" indeterminate />
                </div>

                <div
                  v-for="(day, d) in days"
                  :key="d"
                  class="tw-flex-1 tw-relative"
                  style="min-width: 50px"
                >
                  <!-- Timeslots -->
                  <div v-for="(time, t) in times" :key="t" class="tw-w-full">
                    <div
                      class="timeslot tw-h-5 tw-border-light-gray tw-border-r"
                      :class="timeslotClassStyle(day, time, d, t).class"
                      :style="timeslotClassStyle(day, time, d, t).style"
                      v-on="timeslotVon(d, t)"
                    ></div>
                  </div>

                  <!-- Calendar events -->
                  <div v-if="editing || alwaysShowCalendarEvents">
                    <v-fade-transition
                      v-for="(event, e) in calendarEventsByDay[d]"
                      :key="`${d}-${e}`"
                      appear
                    >
                      <div
                        class="tw-absolute tw-w-full tw-p-px tw-select-none"
                        :style="{
                          top: `calc(${event.hoursOffset} * 2 * 1.25rem)`,
                          height: `calc(${event.hoursLength} * 2 * 1.25rem)`,
                        }"
                        style="pointer-events: none"
                      >
                        <div
                          class="tw-border-blue tw-border-solid tw-border tw-w-full tw-h-full tw-text-ellipsis tw-text-xs tw-rounded tw-p-px tw-overflow-hidden"
                        >
                          <div
                            :class="`tw-text-${
                              noEventNames ? 'dark-gray' : 'blue'
                            }`"
                            class="tw-font-medium"
                          >
                            {{ noEventNames ? "BUSY" : event.summary }}
                          </div>
                        </div>
                      </div>
                    </v-fade-transition>
                  </div>

                  <!-- Scheduled event -->
                  <div
                    v-if="
                      state !== states.EDIT_AVAILABILITY &&
                      state !== states.SINGLE_AVAILABILITY &&
                      (state === states.SCHEDULE_EVENT || scheduled)
                    "
                  >
                    <div
                      v-if="
                        (dragStart && dragStart.dayIndex === d) ||
                        (!dragStart &&
                          curScheduledEvent &&
                          curScheduledEvent.dayIndex === d)
                      "
                      class="tw-absolute tw-w-full tw-p-px tw-select-none"
                      :style="scheduledEventStyle"
                      style="pointer-events: none"
                    >
                      <div
                        class="tw-border-blue tw-bg-blue tw-border-solid tw-border tw-w-full tw-h-full tw-text-ellipsis tw-text-xs tw-rounded tw-p-px tw-overflow-hidden"
                      >
                        <div class="tw-text-white tw-font-medium">
                          {{ name }}
                        </div>
                      </div>
                    </div>
                  </div>
                </div>
              </div>
            </div>
          </div>
        </div>

        <div class="break" v-if="isPhone"></div>

        <!-- Hint text (mobile) -->
        <div v-if="isPhone" class="tw-flex">
          <div class="tw-w-12"></div>
          <div
            class="tw-text-dark-gray tw-text-xs tw-mt-2"
            style="min-height: 1rem"
          >
            {{ hintText.mobile }}
          </div>
        </div>

        <!-- Respondents -->
        <div
          v-if="!calendarOnly"
          class="tw-py-4 tw-w-full sm:tw-pl-8 sm:tw-py-0 sm:tw-pr-0 sm:tw-pt-12 sm:tw-w-48"
        >
          <div class="tw-font-medium tw-mb-2 tw-flex tw-items-center">
            <div class="tw-mr-1 tw-text-lg">Responses</div>
            <div v-if="isCurTimeslotSelected" class="">
              {{ `(${numUsersAvailable}/${respondents.length})` }}
            </div>
            <div
              v-else
              class="tw-bg-black tw-text-white tw-font-bold tw-w-5 tw-h-5 tw-flex tw-justify-center tw-items-center tw-rounded-full tw-text-xs"
            >
              {{ respondents.length }}
            </div>
          </div>
          <div
            class="/*tw-pl-4*/ tw-text-sm tw-grid tw-grid-cols-2 tw-gap-x-2 sm:tw-block"
          >
            <div
              v-for="(user, i) in respondents"
              :key="user._id"
              class="tw-py-1 tw-flex tw-items-center tw-cursor-pointer"
              :class="respondentClass(user._id)"
              @mouseover="(e) => mouseOverRespondent(e, user._id)"
              @mouseleave="mouseLeaveRespondent"
              @click="(e) => clickRespondent(e, user._id)"
            >
              <UserAvatarContent
                v-if="!isGuest(user)"
                :user="user"
                class="tw-w-4 tw-h-4 -tw-ml-3 -tw-mr-1"
              ></UserAvatarContent>
              <v-icon v-else class="tw-ml-1 tw-mr-3" small>mdi-account</v-icon>

              <div
                class="tw-mr-1 tw-transition-all"
                :class="
                  !curTimeslotAvailability[user._id] &&
                  'tw-line-through tw-text-gray'
                "
              >
                {{ user.firstName + " " + user.lastName }}
              </div>
            </div>
          </div>
        </div>
      </div>

      <!-- Hint text (desktop) -->
      <div v-if="!isPhone" class="tw-flex">
        <div class="tw-w-12"></div>
        <div
          class="tw-text-dark-gray tw-text-sm tw-mt-2"
          style="min-height: 1.4rem"
        >
          {{ hintText.desktop }}
        </div>
      </div>

      <div class="tw-flex" v-if="!calendarOnly">
        <div class="sm:tw-w-12"></div>

        <div
          class="tw-flex-1 tw-flex tw-items-center tw-mt-4 sm:tw-mt-0 tw-text-sm tw-justify-center sm:tw-justify-between"
        >
          <div
            class="tw-flex tw-gap-4 sm:tw-gap-8 tw-flex-row tw-justify-between tw-flex-1 sm:tw-flex-none"
          >
            <!-- Select timezone -->
            <TimezoneSelector
              v-model="curTimezone"
              :timezones="Object.keys(timezoneMap)"
            />

            <div class="tw-flex tw-justify-center tw-items-center tw-gap-1">
              <div>Show best times</div>
              <v-switch
                class="-tw-mb-1"
                v-model="showBestTimes"
                color="#219653"
                @change="onShowBestTimesChange"
              />
            </div>
          </div>

          <div
            v-if="authUser && isOwner"
            style="width: 180.16px"
            class="tw-hidden sm:tw-block"
          >
            <template v-if="state !== states.SCHEDULE_EVENT">
              <v-btn
                outlined
                class="tw-text-green tw-w-full"
                @click="scheduleEvent"
              >
                <span class="tw-mr-2">Schedule event</span>
                <v-img
                  src="@/assets/gcal_logo.png"
                  class="tw-flex-none"
                  height="20"
                  width="20"
                />
              </v-btn>
            </template>
            <template v-else>
              <v-btn
                outlined
                class="tw-text-red tw-mr-1"
                @click="cancelScheduleEvent"
              >
                Cancel
              </v-btn>
              <v-btn
                color="primary"
                @click="confirmScheduleEvent"
                :disabled="!curScheduledEvent"
              >
                Schedule
              </v-btn>
            </template>
          </div>
        </div>

        <div class="sm:tw-w-48"></div>
      </div>
    </div>
  </span>
</template>

<style scoped>
.animate-bg-color {
  transition: background-color 0.25s ease-in-out;
}

.break {
  flex-basis: 100%;
  height: 0;
}

@media only screen and (max-width: 600px) {
  ::-webkit-scrollbar {
    -webkit-appearance: none;
  }

  /* ::-webkit-scrollbar:vertical {
    width: 28px;
  } */

  ::-webkit-scrollbar:horizontal {
    height: 18px;
  }

  ::-webkit-scrollbar-thumb {
    background-color: theme("colors.gray");
    /* border-radius: 0px 0px 5px 5px; */
    /* border-radius: 10px; */
    border-top: 10px solid white;
    /* border-bottom: 10px solid white; */
  }

  ::-webkit-scrollbar-track {
    /* background-color: ; */
    border: 1px solid theme("colors.off-white");
    /* border-radius: 0px 0px 5px 5px; */
  }
}
</style>

<style>
/* Make timezone select element the same width as content */
#timezone-select {
  width: 5px;
}
</style>

<script>
import {
  timeNumToTimeText,
  dateCompare,
  getDateHoursOffset,
  post,
  isBetween,
  clamp,
  isPhone,
  utcTimeToLocalTime,
  signInGoogle,
  processCalendarEvents,
} from "@/utils"
import { mapActions, mapState } from "vuex"
import UserAvatarContent from "./UserAvatarContent.vue"
import ZigZag from "./ZigZag.vue"
import timezoneData from "@/data/timezones.json"
import TimezoneSelector from "./TimezoneSelector.vue"
import ConfirmEmailsDialog from "./ConfirmEmailsDialog.vue"
import { authTypes } from "@/constants"

export default {
  name: "ScheduleOverlap",
  props: {
    eventId: { type: String, default: "" }, // ID of event
    ownerId: { type: String, default: "" }, // ID of the owner of the event
    name: { type: String, default: "" }, // Name of event
    startTime: { type: Number, required: true }, // Start time of event
    endTime: { type: Number, required: true }, // End time of event
    duration: { type: Number, required: true }, // Duration of event
    dates: { type: Array, required: true }, // Dates of the event
    responses: { type: Object, default: () => ({}) }, // Map of user id to array of times they are available
    scheduledEvent: { type: Object, default: null }, // The scheduled event if event has already been scheduled

    loadingCalendarEvents: { type: Boolean, default: false }, // Whether we are currently loading the calendar events
    calendarEventsByDay: { type: Array, default: () => [] }, // Array of arrays of calendar events
    alwaysShowCalendarEvents: { type: Boolean, default: false }, // Whether to show calendar events all the time
    noEventNames: { type: Boolean, default: false }, // Whether to show "busy" instead of the event name
    calendarOnly: { type: Boolean, default: false }, // Whether to only show calendar and not respondents or any other controls
    interactable: { type: Boolean, default: true }, // Whether to allow user to interact with component
    showSnackbar: { type: Boolean, default: true }, // Whether to show snackbar when availability is automatically filled in
    animateTimeslotAlways: { type: Boolean, default: false }, // Whether to animate timeslots all the time
  },
  data() {
    return {
      states: {
        HEATMAP: "heatmap", // Display heatmap of availabilities
        SINGLE_AVAILABILITY: "single_availability", // Show one person's availability
        BEST_TIMES: "best_times", // Show only the times that work for most people
        EDIT_AVAILABILITY: "edit_availability", // Edit current user's availability
        SCHEDULE_EVENT: "schedule_event", // Schedule event on gcal
      },
      state: "best_times",

      max: 0, // The max amount of people available at any given time
      availability: new Set(), // The current user's availability
      availabilityAnimTimeouts: [], // Timeouts for availability animation
      availabilityAnimEnabled: false, // Whether to animate timeslots changing colors
      maxAnimTime: 1200, // Max amount of time for availability animation
      unsavedChanges: false, // If there are unsaved availability changes
      curTimeslot: { dayIndex: -1, timeIndex: -1 }, // The currently highlighted timeslot
      curTimeslotAvailability: {}, // The users available for the current timeslot
      curRespondent: "", // Id of the active respondent (set on hover)
      curRespondentSelected: false, // Whether a respondent has been selected (clicked)

      /* Variables for drag stuff */
      DRAG_TYPES: {
        ADD: "add",
        REMOVE: "remove",
      },
      timeslot: {
        width: 0,
        height: 0,
      },
      dragging: false,
      dragType: "add",
      dragStart: null,
      dragCur: null,

      /* Variables for options */
      curTimezone: this.getLocalTimezone(),

      curScheduledEvent: null, // The scheduled event represented in the form {hoursOffset, hoursLength, dayIndex}
      prevScheduledEvent: null, // The scheduled event before making changes
      scheduled: false, // Whether event has been scheduled or not
      showBestTimes: localStorage["showBestTimes"] == "true",
      confirmEmailsDialog: false,
    }
  },
  computed: {
    ...mapState(["authUser"]),
    availabilityArray() {
      /* Returns the availibility as an array */
      return [...this.availability].map((item) => new Date(item))
    },
    allowDrag() {
      return (
        this.state === this.states.EDIT_AVAILABILITY ||
        this.state === this.states.SCHEDULE_EVENT
      )
    },
    days() {
      /* Return the days that are encompassed by startDate and endDate */
      const days = []
      const daysOfWeek = ["sun", "mon", "tue", "wed", "thu", "fri", "sat"]
      const months = [
        "jan",
        "feb",
        "mar",
        "apr",
        "may",
        "jun",
        "jul",
        "aug",
        "sep",
        "oct",
        "nov",
        "dec",
      ]

      // New date representation method
      for (let date of this.dates) {
        date = new Date(date)

        days.push({
          dayText: daysOfWeek[date.getDay()],
          dateString: `${months[date.getMonth()]} ${date.getDate()}`,
          dateObject: date,
        })
      }
      return days
    },
    defaultState() {
      // Either the heatmap or the best_times state, depending on the toggle
      return this.showBestTimes ? this.states.BEST_TIMES : this.states.HEATMAP
    },
    editing() {
      // Returns whether currently in the editing state
      return this.state === this.states.EDIT_AVAILABILITY
    },
    hintText() {
      switch (this.state) {
        case this.states.EDIT_AVAILABILITY:
          return {
            desktop: "Click and drag on the calendar to edit your availability",
            mobile: "Tap and drag on the calendar to edit your availability",
          }
        case this.states.SCHEDULE_EVENT:
          return {
            desktop:
              "Click and drag on the calendar to schedule a Google Calendar event during those times",
            mobile:
              "Tap and drag on the calendar to schedule a Google Calendar event during those times",
          }
        default:
          return { desktop: "", mobile: "" }
      }
    },
    isPhone() {
      return isPhone(this.$vuetify)
    },
    isOwner() {
      return this.authUser?._id === this.ownerId
    },
    respondents() {
      return Object.values(this.parsedResponses).map((r) => r.user)
    },
    selectedGuestRespondent() {
      if (!this.curRespondentSelected || !this.curRespondent) return

      const user = this.parsedResponses[this.curRespondent].user
      return this.curRespondentSelected && this.isGuest(user)
        ? this.curRespondent
        : ""
    },
    scheduledEventStyle() {
      const style = {}
      let top, height
      if (this.dragging) {
        top = this.dragStart.timeIndex
        height = this.dragCur.timeIndex - this.dragStart.timeIndex + 1
      } else {
        top = this.curScheduledEvent.hoursOffset * 2
        height = this.curScheduledEvent.hoursLength * 2
      }
      style.top = `calc(${top} * 1.25rem)`
      style.height = `calc(${height} * 1.25rem)`
      return style
    },
    parsedResponses() {
      /* Parses responses so that if _id is null (i.e. guest user), then it is set to the guest user's name */
      const parsed = {}
      for (const k of Object.keys(this.responses)) {
        const newUser = {
          ...this.responses[k].user,
          _id: k,
        }
        parsed[k] = {
          ...this.responses[k],
          user: newUser,
        }
      }
      return parsed
    },
    responsesFormatted() {
      /* Formats the responses in a map where date/time is mapped to the people that are available then */
      const formatted = new Map()
      for (const day of this.days) {
        for (const time of this.times) {
          const date = getDateHoursOffset(day.dateObject, time.hoursOffset)
          formatted.set(date.getTime(), new Set())
          for (const response of Object.values(this.parsedResponses)) {
            const index = response.availability.findIndex(
              (d) => dateCompare(d, date) === 0
            )
            if (index !== -1) {
              // TODO: determine whether I should delete the index??
              formatted.get(date.getTime()).add(response.user._id)
            }
          }
          // Update max
          if (formatted.get(date.getTime()).size > this.max) {
            this.max = formatted.get(date.getTime()).size
          }
        }
      }
      return formatted
    },
    times() {
      /* Returns the times that are encompassed by startTime and endTime */
      const times = []

      for (let i = 0; i < this.duration; ++i) {
        const utcTimeNum = this.startTime + i
        const localTimeNum = utcTimeToLocalTime(utcTimeNum, this.timezoneOffset)

        times.push({
          hoursOffset: i,
          text: timeNumToTimeText(localTimeNum),
        })
        times.push({
          hoursOffset: i + 0.5,
        })
      }

      return times
    },
    timezoneOffset() {
      return this.timezoneMap[this.curTimezone] * -1 // Multiplying by -1 because offset is flipped
    },
    timezoneMap() {
      /* Maps timezone name to the timezone offset */
      const map = timezoneData.reduce(function (map, obj) {
        map[obj.name] = obj.offset
        return map
      }, {})

      /* Adds current timezone to map if not in map */
      const localTimezone = this.getLocalTimezone()
      if (!map.hasOwnProperty(localTimezone)) {
        map[localTimezone] = new Date().getTimezoneOffset() * -1 // Multiplying by -1 because offset is flipped
      }
      return map
    },
    userHasResponded() {
      return this.authUser && this.authUser._id in this.parsedResponses
    },
    numUsersAvailable() {
      this.curTimeslot
      let numUsers = 0
      for (const key in this.curTimeslotAvailability) {
        if (this.curTimeslotAvailability[key]) numUsers++
      }
      return numUsers
    },
    isCurTimeslotSelected() {
      return (
        this.curTimeslot.dayIndex !== -1 && this.curTimeslot.timeIndex !== -1
      )
    },
  },
  methods: {
    ...mapActions(["showInfo"]),

    // -----------------------------------
    //#region Date
    // -----------------------------------

    /** Returns a date object from the dayindex and timeindex given */
    getDateFromDayTimeIndex(dayIndex, timeIndex) {
      return getDateHoursOffset(
        this.days[dayIndex].dateObject,
        this.times[timeIndex].hoursOffset
      )
    },

    /** Returns a date object from the dayindex and hoursoffset given */
    getDateFromDayHoursOffset(dayIndex, hoursOffset) {
      return getDateHoursOffset(this.days[dayIndex].dateObject, hoursOffset)
    },
    //#endregion

    // -----------------------------------
    //#region Respondent
    // -----------------------------------
    mouseOverRespondent(e, id) {
      if (!this.curRespondentSelected) {
        if (this.state === this.defaultState) {
          this.state = this.states.SINGLE_AVAILABILITY
        }

        this.curRespondent = id
      }
    },
    mouseLeaveRespondent(e) {
      if (!this.curRespondentSelected) {
        if (this.state === this.states.SINGLE_AVAILABILITY) {
          this.state = this.defaultState
        }

        this.curRespondent = ""
      }
    },
    clickRespondent(e, id) {
      if (this.state === this.defaultState) {
        this.state = this.states.SINGLE_AVAILABILITY
      }

      this.curRespondentSelected = true
      this.curRespondent = id
      e.stopPropagation()
    },
    deselectRespondent(e) {
      if (this.state === this.states.SINGLE_AVAILABILITY) {
        this.state = this.defaultState
      }

      this.curRespondentSelected = false
      this.curRespondent = ""
    },
    respondentClass(id) {
      const c = []
      if (this.curRespondent == id) {
        c.push("tw-font-bold")
      }
      return c
    },

    isGuest(user) {
      return user._id == user.firstName
    },
    //#endregion

    // -----------------------------------
    //#region Aggregate user availability
    // -----------------------------------

    /** Returns an array of respondents for the given date/time */
    getRespondentsForHoursOffset(date, hoursOffset) {
      const d = getDateHoursOffset(date, hoursOffset)
      return this.responsesFormatted.get(d.getTime())
    },
    showAvailability(d, t) {
      if (this.state === this.states.EDIT_AVAILABILITY && this.isPhone) {
        // Don't show currently selected timeslot when on phone and editing
        return
      }

      // Update current timeslot (the timeslot that has a dotted border around it)
      this.curTimeslot = { dayIndex: d, timeIndex: t }

      if (this.state === this.states.EDIT_AVAILABILITY || this.curRespondent) {
        // Don't show availability when editing or when respondent is selected
        return
      }

      // Update current timeslot availability to show who is available for the given timeslot
      const available = this.getRespondentsForHoursOffset(
        this.days[d].dateObject,
        this.times[t].hoursOffset
      )
      for (const respondent of this.respondents) {
        if (available.has(respondent._id)) {
          this.curTimeslotAvailability[respondent._id] = true
        } else {
          this.curTimeslotAvailability[respondent._id] = false
        }
      }
    },
    //#endregion

    // -----------------------------------
    //#region Current user availability
    // -----------------------------------
    resetCurUserAvailability() {
      /* resets cur user availability to the response stored on the server */
      this.availability = new Set()
      if (this.userHasResponded) {
        this.populateUserAvailability(this.authUser._id)
      }
    },
    populateUserAvailability(id) {
      /* Populates the availability set for the auth user from the responses object stored on the server */
      this.responses[id].availability.forEach((item) =>
        this.availability.add(new Date(item).getTime())
      )
      this.$nextTick(() => (this.unsavedChanges = false))
    },
    setAvailabilityAutomatically() {
      /* Constructs the availability array using calendarEvents array */
      // This is not a computed property because we should be able to change it manually from what it automatically fills in
      const tmpAvailability = new Set()
      for (const d in this.days) {
        const day = this.days[d]
        for (const time of this.times) {
          // Check if there exists a calendar event that overlaps [time, time+0.5]
          const startDate = getDateHoursOffset(day.dateObject, time.hoursOffset)
          const endDate = getDateHoursOffset(
            day.dateObject,
            time.hoursOffset + 0.5
          )
          const index = this.calendarEventsByDay[d].findIndex((e) => {
            return (
              (dateCompare(e.startDate, startDate) < 0 &&
                dateCompare(e.endDate, startDate) > 0) ||
              (dateCompare(e.startDate, endDate) < 0 &&
                dateCompare(e.endDate, endDate) > 0) ||
              (dateCompare(e.startDate, startDate) == 0 &&
                dateCompare(e.endDate, endDate) == 0)
            )
          })
          if (index === -1) {
            tmpAvailability.add(startDate.getTime())
          }
        }
      }
      this.animateAvailability(tmpAvailability)
    },
    animateAvailability(availability) {
      /* Animate the filling out of availability using setTimeout */

      this.availabilityAnimEnabled = true
      this.availabilityAnimTimeouts = []

      let msPerBlock = 25
      if (availability.size * msPerBlock > this.maxAnimTime) {
        msPerBlock = this.maxAnimTime / availability.size
      }

      let i = 0
      for (const a of availability) {
        const index = i
        const timeout = setTimeout(() => {
          this.availability.add(a)
          this.availability = new Set(this.availability)

          if (index == availability.size - 1) {
            setTimeout(() => {
              this.availabilityAnimEnabled = false
              if (this.showSnackbar) {
                this.showInfo(
                  "Your availability has been set automatically using your Google Calendar!"
                )
              }
            }, 500)
          }
        }, i * msPerBlock)

        this.availabilityAnimTimeouts.push(timeout)
        i++
      }
    },
    stopAvailabilityAnim() {
      for (const timeout of this.availabilityAnimTimeouts) {
        clearTimeout(timeout)
      }
      this.availabilityAnimEnabled = false
    },
    async submitAvailability(name = "") {
      const payload = { availability: this.availabilityArray }
      if (this.authUser) {
        payload.guest = false
      } else {
        payload.guest = true
        payload.name = name
      }
      await post(`/events/${this.eventId}/response`, payload)
      this.$emit("refreshEvent")
      this.unsavedChanges = false
    },
    //#endregion

    // -----------------------------------
    //#region Timeslot
    // -----------------------------------
    setTimeslotSize() {
      /* Gets the dimensions of each timeslot and assigns it to the timeslot variable */
      ;({ width: this.timeslot.width, height: this.timeslot.height } = document
        .querySelector(".timeslot")
        .getBoundingClientRect())
    },
    timeslotClassStyle(day, time, d, t) {
      /* Returns a class string and style object for the given timeslot div */
      let c = ""
      const s = {}
      // Animation
      if (this.animateTimeslotAlways || this.availabilityAnimEnabled) {
        c += "animate-bg-color "
      }

      // Border style
      if (this.curTimeslot.dayIndex === d && this.curTimeslot.timeIndex === t) {
        // Dashed border for currently selected timeslot
        c += "tw-border tw-border-dashed tw-border-black tw-z-10 "
      } else {
        // Normal border
        if (!("text" in time)) c += "tw-border-b "
        if (d === 0) c += "tw-border-l tw-border-l-gray "
        if (d === this.days.length - 1) c += "tw-border-r-gray "
        if (t === 0) c += "tw-border-t tw-border-t-gray "
        if (t === this.times.length - 1) c += "tw-border-b-gray "
      }

      // Fill style
      if (this.state === this.states.EDIT_AVAILABILITY) {
        // Show only current user availability
        const inDragRange = this.inDragRange(d, t)
        if (inDragRange) {
          // Set style if drag range goes over the current timeslot
          if (this.dragType === this.DRAG_TYPES.ADD) {
            c += "tw-bg-avail-green-300 "
          } else if (this.dragType === this.DRAG_TYPES.REMOVE) {
          }
        } else {
          // Otherwise just show the current availability
          const date = getDateHoursOffset(day.dateObject, time.hoursOffset)
          if (this.availability.has(date.getTime())) {
            c += "tw-bg-avail-green-300 "
          }
        }
      }
      if (this.state === this.states.SINGLE_AVAILABILITY) {
        // Show only the currently selected respondent's availability
        const respondent = this.curRespondent
        const respondents = this.getRespondentsForHoursOffset(
          day.dateObject,
          time.hoursOffset
        )
        if (respondents.has(respondent)) {
          c += "tw-bg-avail-green-300 "
        }
      }
      if (
        this.state === this.states.BEST_TIMES ||
        (this.state === this.states.SCHEDULE_EVENT &&
          this.defaultState === this.states.BEST_TIMES)
      ) {
        const numRespondents = this.getRespondentsForHoursOffset(
          day.dateObject,
          time.hoursOffset
        ).size
        if (this.max > 0 && numRespondents === this.max) {
          // Only set timeslot to green for the times that most people are available
          const green = "#12B981"

          s.backgroundColor = green
        }
      }
      if (
        this.state === this.states.HEATMAP ||
        (this.state === this.states.SCHEDULE_EVENT &&
          this.defaultState === this.states.HEATMAP)
      ) {
        // Show everyone's availability
        const numRespondents = this.getRespondentsForHoursOffset(
          day.dateObject,
          time.hoursOffset
        ).size
        if (numRespondents > 0) {
          // Determine color of timeslot based on number of people available
          const frac = numRespondents / this.max
          const green = "#12B981"
          let alpha = (frac * (255 - 30))
            .toString(16)
            .toUpperCase()
            .substring(0, 2)
          if (frac == 1) alpha = "FF"

          s.backgroundColor = green + alpha
        }
      }
      return { class: c, style: s }
    },
    timeslotVon(d, t) {
      if (this.interactable) {
        return {
          click: () => this.showAvailability(d, t),
          mouseover: () => this.showAvailability(d, t),
        }
      }
      return {}
    },
    resetCurTimeslot() {
      this.curTimeslotAvailability = {}
      for (const respondent of this.respondents) {
        this.curTimeslotAvailability[respondent._id] = true
      }
      this.curTimeslot = { dayIndex: -1, timeIndex: -1 }

      // End drag if mouse left time grid
      this.endDrag()
    },
    //#endregion

    // -----------------------------------
    //#region Editing
    // -----------------------------------
    startEditing() {
      this.state = this.states.EDIT_AVAILABILITY
      // console.log("start editing!!!", this.state)
    },
    stopEditing() {
      this.state = this.defaultState
      this.stopAvailabilityAnim()
    },
    //#endregion

    // -----------------------------------
    //#region Schedule event
    // -----------------------------------
    scheduleEvent() {
      this.state = this.states.SCHEDULE_EVENT
    },
    cancelScheduleEvent() {
      this.state = this.defaultState
    },
    confirmScheduleEvent() {
      this.confirmEmailsDialog = true
    },

    /** Creates a google calendar invite and officially schedules the event on the server */
    createCalendarInvite(emails) {
      const { dayIndex, hoursOffset, hoursLength } = this.curScheduledEvent
      const payload = {
        startDate: this.getDateFromDayHoursOffset(dayIndex, hoursOffset),
        endDate: this.getDateFromDayHoursOffset(
          dayIndex,
          hoursOffset + hoursLength
        ),
        attendeeEmails: emails.filter(
          (email) => email.length > 0 && email !== this.authUser.email
        ),
        curScheduledEvent: this.curScheduledEvent,
      }

      // Schedule event on backend
      post(`/events/${this.eventId}/schedule`, payload)
        .then(() => {
          this.confirmEmailsDialog = false
          this.prevScheduledEvent = this.curScheduledEvent // Needed so the scheduled event stays there after exiting scheduling state
          this.scheduled = true
          this.state = this.defaultState
          this.showInfo("Event has been scheduled!")
        })
        .catch((err) => {
          console.error(err)
          // If calendar edit permission not granted, ask for it
          if (err.error.code === 401 || err.error.code === 403) {
            signInGoogle({
              state: {
                type: authTypes.EVENT_SCHEDULE,
                eventId: this.eventId,
                payload,
              },
              requestEditCalendarPermission: true,
            })
          }
        })
    },

    /** Creates a calendar invite with the given payload (used right after enabling calendar permissions) */
    createCalendarInviteFromPayload(payload) {
      post(`/events/${this.eventId}/schedule`, payload).then(() => {
        this.curScheduledEvent = payload.curScheduledEvent
        this.prevScheduledEvent = this.curScheduledEvent // Needed so the scheduled event stays there after exiting scheduling state
        this.scheduled = true
        this.state = this.defaultState
        this.showInfo("Event has been scheduled!")
      })
    },

    /** Sets curScheduledEvent by reformatting the scheduledEvent stored in the server */
    processScheduledEvent() {
      const eventsByDay = processCalendarEvents(this.dates, this.duration, [
        this.scheduledEvent,
      ])
      for (const d in eventsByDay) {
        if (eventsByDay[d].length > 0) {
          const event = eventsByDay[d][0]
          this.curScheduledEvent = {
            dayIndex: parseInt(d),
            hoursOffset: event.hoursOffset,
            hoursLength: event.hoursLength,
          }
          this.prevScheduledEvent = this.curScheduledEvent
          this.scheduled = true

          break
        }
      }
    },
    //#endregion

    // -----------------------------------
    //#region Drag Stuff
    // -----------------------------------
    normalizeXY(e) {
      /* Normalize the touch event to be relative to element */
      let pageX, pageY
      if ("touches" in e) {
        // is a touch event
        ;({ pageX, pageY } = e.touches[0])
      } else {
        // is a mouse event
        ;({ pageX, pageY } = e)
      }
      const { left, top } = e.currentTarget.getBoundingClientRect()
      const x = pageX - left
      const y = pageY - top - window.scrollY
      return { x, y }
    },
    getDateFromXY(x, y) {
      /* Returns a date for the timeslot we are currently hovering over given the x and y position */
      const { width, height } = this.timeslot
      let dayIndex = Math.floor(x / width)
      let timeIndex = Math.floor(y / height)
      dayIndex = clamp(dayIndex, 0, this.days.length - 1)
      timeIndex = clamp(timeIndex, 0, this.times.length - 1)
      return {
        dayIndex,
        timeIndex,
        date: getDateHoursOffset(
          this.days[dayIndex].dateObject,
          this.times[timeIndex].hoursOffset
        ),
      }
    },
    endDrag() {
      if (!this.allowDrag) return

      if (!this.dragStart || !this.dragCur) return

      if (this.state === this.states.EDIT_AVAILABILITY) {
        // Update availability set based on drag region
        let dayInc =
          (this.dragCur.dayIndex - this.dragStart.dayIndex) /
          Math.abs(this.dragCur.dayIndex - this.dragStart.dayIndex)
        let timeInc =
          (this.dragCur.timeIndex - this.dragStart.timeIndex) /
          Math.abs(this.dragCur.timeIndex - this.dragStart.timeIndex)
        if (isNaN(dayInc)) dayInc = 1
        if (isNaN(timeInc)) timeInc = 1
        let d = this.dragStart.dayIndex
        while (d != this.dragCur.dayIndex + dayInc) {
          let t = this.dragStart.timeIndex
          while (t != this.dragCur.timeIndex + timeInc) {
            const date = getDateHoursOffset(
              this.days[d].dateObject,
              this.times[t].hoursOffset
            )
            if (this.dragType === this.DRAG_TYPES.ADD) {
              this.availability.add(date.getTime())
            } else if (this.dragType === this.DRAG_TYPES.REMOVE) {
              this.availability.delete(date.getTime())
            }
            t += timeInc
          }
          d += dayInc
        }
        this.availability = new Set(this.availability)
      } else if (this.state === this.states.SCHEDULE_EVENT) {
        // Update scheduled event
        const dayIndex = this.dragStart.dayIndex
        const hoursOffset = this.dragStart.timeIndex / 2
        const hoursLength =
          (this.dragCur.timeIndex - this.dragStart.timeIndex + 1) / 2

        if (hoursLength > 0) {
          this.curScheduledEvent = { dayIndex, hoursOffset, hoursLength }
        } else {
          this.curScheduledEvent = null
        }
      }

      // Set dragging defaults
      this.dragging = false
      this.dragStart = null
      this.dragCur = null
    },
    inDragRange(dayIndex, timeIndex) {
      /* Returns whether the given day and time index is within the drag range */
      if (this.dragging) {
        return (
          (isBetween(
            dayIndex,
            this.dragStart.dayIndex,
            this.dragCur.dayIndex
          ) ||
            isBetween(
              dayIndex,
              this.dragCur.dayIndex,
              this.dragStart.dayIndex
            )) &&
          (isBetween(
            timeIndex,
            this.dragStart.timeIndex,
            this.dragCur.timeIndex
          ) ||
            isBetween(
              timeIndex,
              this.dragCur.timeIndex,
              this.dragStart.timeIndex
            ))
        )
      }
    },
    moveDrag(e) {
      if (!this.allowDrag) return

      e.preventDefault()
      const { dayIndex, timeIndex, date } = this.getDateFromXY(
        ...Object.values(this.normalizeXY(e))
      )
      this.dragCur = { dayIndex, timeIndex }
    },
    startDrag(e) {
      if (!this.allowDrag) return

      this.dragging = true

      const { dayIndex, timeIndex, date } = this.getDateFromXY(
        ...Object.values(this.normalizeXY(e))
      )
      this.dragStart = { dayIndex, timeIndex }
      this.dragCur = { dayIndex, timeIndex }
      // Set drag type
      if (this.availability.has(date.getTime())) {
        this.dragType = this.DRAG_TYPES.REMOVE
      } else {
        this.dragType = this.DRAG_TYPES.ADD
      }
    },
    //#endregion

    // -----------------------------------
    //#region Options
    // -----------------------------------
    getLocalTimezone() {
      const split = new Date(this.dates[0])
        .toLocaleTimeString("en-us", { timeZoneName: "short" })
        .split(" ")
      const localTimezone = split[split.length - 1]

      return localTimezone
    },
    onShowBestTimesChange() {
      localStorage["showBestTimes"] = this.showBestTimes
      if (
        this.state == this.states.BEST_TIMES ||
        this.state == this.states.HEATMAP
      )
        this.state = this.defaultState
    },
    //#endregion
  },
  watch: {
    availability() {
      this.unsavedChanges = true
    },
    state(nextState, prevState) {
      if (prevState === this.states.SCHEDULE_EVENT) {
        this.curScheduledEvent = this.prevScheduledEvent
      }

      if (nextState === this.states.SCHEDULE_EVENT) {
        this.prevScheduledEvent = this.curScheduledEvent
      }
    },
    calendarEvents: {
      handler() {
        //if (!this.userHasResponded && !this.calendarOnly) this.setAvailability()
      },
    },
    respondents: {
      immediate: true,
      handler() {
        this.curTimeslotAvailability = {}
        for (const respondent of this.respondents) {
          this.curTimeslotAvailability[respondent._id] = true
        }
      },
    },
  },
  created() {
    this.resetCurUserAvailability()
    this.processScheduledEvent()

    addEventListener("click", this.deselectRespondent)
  },
  mounted() {
    // Set initial state to best_times or heatmap depending on show best times toggle.
    this.state = this.showBestTimes ? "best_times" : "heatmap"

    // Get timeslot size
    this.setTimeslotSize()
    window.addEventListener("resize", this.setTimeslotSize)
    if (!this.calendarOnly) {
      const timesEl = document.getElementById("times")
      if (isPhone(this.$vuetify)) {
        timesEl.addEventListener("touchstart", this.startDrag)
        timesEl.addEventListener("touchmove", this.moveDrag)
        timesEl.addEventListener("touchend", this.endDrag)
        timesEl.addEventListener("touchcancel", this.endDrag)
      } else {
        timesEl.addEventListener("mousedown", this.startDrag)
        timesEl.addEventListener("mousemove", this.moveDrag)
        timesEl.addEventListener("mouseup", this.endDrag)
      }
    }
  },
  beforeDestroy() {
    removeEventListener("click", this.deselectRespondent)
  },
  components: {
    UserAvatarContent,
    ZigZag,
    TimezoneSelector,
    ConfirmEmailsDialog,
  },
}
</script><|MERGE_RESOLUTION|>--- conflicted
+++ resolved
@@ -1,5 +1,4 @@
 <template>
-<<<<<<< HEAD
   <span>
     <!-- Confirm emails dialog -->
     <ConfirmEmailsDialog
@@ -7,33 +6,19 @@
       :respondents="respondents"
       @confirm="createCalendarInvite"
     />
-=======
-  <div class="tw-p-4 tw-select-none" style="-webkit-touch-callout: none">
-    <div class="tw-flex tw-flex-wrap">
-      <!-- Times -->
-      <div class="tw-w-12 tw-mt-12">
-        <div class="-tw-mt-[8px]">
-          <div
-            v-for="(time, i) in times"
-            :key="i"
-            class="tw-h-5 tw-text-xs tw-pr-2 tw-text-right tw-uppercase tw-font-light"
-          >
-            {{ time.text }}
-          </div>
-        </div>
-      </div>
->>>>>>> dd3e27fa
-
+    
     <div class="tw-p-4 tw-select-none" style="-webkit-touch-callout: none">
       <div class="tw-flex tw-flex-wrap">
         <!-- Times -->
         <div class="tw-w-12 tw-mt-12">
-          <div
-            v-for="(time, i) in times"
-            :key="i"
-            class="tw-h-5 tw-text-xs tw-pt-1 tw-pr-2 tw-text-right tw-uppercase tw-font-light"
-          >
-            {{ time.text }}
+          <div class="-tw-mt-[8px]">
+            <div
+              v-for="(time, i) in times"
+              :key="i"
+              class="tw-h-5 tw-text-xs tw-pr-2 tw-text-right tw-uppercase tw-font-light"
+            >
+              {{ time.text }}
+            </div>
           </div>
         </div>
 
