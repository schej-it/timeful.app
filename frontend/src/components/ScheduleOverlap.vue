<template>
  <div class="tw-p-4 tw-select-none" style="-webkit-touch-callout: none">
    <div class="tw-flex tw-flex-wrap">
      <!-- Times -->
      <div class="tw-w-12 tw-mt-12">
        <div
          v-for="(time, i) in times"
          :key="i"
          class="tw-h-5 tw-text-xs tw-pt-1 tw-pr-2 tw-text-right tw-uppercase tw-font-light"
        >
          {{ time.text }}
        </div>
      </div>

      <div
        class="tw-flex-1 tw-flex tw-flex-col tw-overflow-x-auto tw-overflow-y-hidden tw-relative"
      >
        <!-- Days -->
        <div class="tw-flex tw-h-12">
          <div
            v-for="(day, i) in days"
            :key="i"
            class="tw-flex-1"
            style="min-width: 50px"
          >
            <div class="tw-text-center">
              <div class="tw-capitalize tw-font-light tw-text-xs">
                {{ day.dateString }}
              </div>
              <div class="tw-text-lg tw-capitalize">
                {{ day.dayText }}
              </div>
            </div>
          </div>
        </div>

        <!-- Calendar -->
        <div class="tw-flex tw-flex-col">
          <div class="tw-flex-1">
            <div
              id="times"
              data-long-press-delay="500"
              class="tw-flex tw-relative"
              @mouseleave="resetCurTimeslot"
            >
              <!-- Loader -->
              <div
                v-if="
                  (alwaysShowCalendarEvents || editing) && loadingCalendarEvents
                "
                class="tw-absolute tw-grid tw-place-content-center tw-w-full tw-h-full tw-z-10"
              >
                <v-progress-circular class="tw-text-blue" indeterminate />
              </div>

              <div
                v-for="(day, d) in days"
                :key="d"
                class="tw-flex-1 tw-relative"
                style="min-width: 50px"
              >
                <!-- Timeslots -->
                <div v-for="(time, t) in times" :key="t" class="tw-w-full">
                  <div
                    class="timeslot tw-h-5 tw-border-light-gray tw-border-r"
                    :class="timeslotClassStyle(day, time, d, t).class"
                    :style="timeslotClassStyle(day, time, d, t).style"
                    v-on="timeslotVon(d, t)"
                  ></div>
                </div>

                <!-- Calendar events -->
                <div v-if="editing || alwaysShowCalendarEvents">
                  <v-fade-transition
                    v-for="(event, e) in calendarEventsByDay[d]"
                    :key="`${d}-${e}`"
                    appear
                  >
                    <div
                      class="tw-absolute tw-w-full tw-p-px tw-select-none"
                      :style="{
                        top: `calc(${event.hoursOffset} * 2 * 1.25rem)`,
                        height: `calc(${event.hoursLength} * 2 * 1.25rem)`,
                      }"
                      style="pointer-events: none"
                    >
                      <div
                        class="tw-border-blue tw-border-solid tw-border tw-w-full tw-h-full tw-text-ellipsis tw-text-xs tw-rounded tw-p-px tw-overflow-hidden"
                      >
                        <div
                          :class="`tw-text-${
                            noEventNames ? 'dark-gray' : 'blue'
                          }`"
                          class="tw-font-medium"
                        >
                          {{ noEventNames ? "BUSY" : event.summary }}
                        </div>
                      </div>
                    </div>
                  </v-fade-transition>
                </div>

                <!-- Scheduled event -->
                <div v-if="state === states.SCHEDULE_EVENT">
                  <div
                    v-if="
                      (dragStart && dragStart.dayIndex === d) ||
                      (!dragStart &&
                        scheduledEvent &&
                        scheduledEvent.dayIndex === d)
                    "
                    class="tw-absolute tw-w-full tw-p-px tw-select-none"
                    :style="scheduledEventStyle"
                    style="pointer-events: none"
                  >
                    <div
                      class="tw-border-blue tw-bg-blue tw-border-solid tw-border tw-w-full tw-h-full tw-text-ellipsis tw-text-xs tw-rounded tw-p-px tw-overflow-hidden"
                    >
                      <div class="tw-text-white tw-font-medium">
                        Scheduled event
                      </div>
                    </div>
                  </div>
                </div>
              </div>
            </div>
          </div>
        </div>
      </div>

      <div class="break" v-if="isPhone"></div>

      <!-- Respondents -->
      <div
        v-if="!calendarOnly"
        class="tw-p-4 sm:tw-pl-8 sm:tw-py-0 sm:tw-pr-0 sm:tw-pt-12 sm:tw-w-48"
      >
        <div class="tw-font-medium tw-mb-2 tw-flex tw-items-center">
          <div class="tw-mr-1 tw-text-lg">Responses</div>
          <div v-if="isCurTimeslotSelected" class="">
            {{ `(${numUsersAvailable}/${respondents.length})` }}
          </div>
          <div
            v-else
            class="tw-bg-black tw-text-white tw-font-bold tw-w-5 tw-h-5 tw-flex tw-justify-center tw-items-center tw-rounded-full tw-text-xs"
          >
            {{ respondents.length }}
          </div>
        </div>
        <div
          class="/*tw-pl-4*/ tw-text-sm tw-grid tw-grid-cols-2 tw-gap-x-2 sm:tw-block"
        >
          <div
            v-for="(user, i) in respondents"
            :key="user._id"
            class="tw-py-1 tw-flex tw-items-center tw-cursor-pointer"
            :class="respondentClass(user._id)"
            @mouseover="(e) => mouseOverRespondent(e, user._id)"
            @mouseleave="mouseLeaveRespondent"
            @click="(e) => clickRespondent(e, user._id)"
          >
            <UserAvatarContent
              v-if="!isGuest(user)"
              :user="user"
              class="tw-w-4 tw-h-4 -tw-ml-3 -tw-mr-1"
            ></UserAvatarContent>
            <v-icon v-else class="tw-ml-1 tw-mr-3" small>mdi-account</v-icon>

            <div
              class="tw-mr-1 tw-transition-all"
              :class="
                !curTimeslotAvailability[user._id] &&
                'tw-line-through tw-text-gray'
              "
            >
              {{ user.firstName + " " + user.lastName }}
            </div>
          </div>
        </div>
      </div>
    </div>

    <div class="tw-flex" v-if="!calendarOnly">
      <div class="sm:tw-w-12"></div>

      <div
        class="tw-flex-1 tw-flex tw-items-center tw-mt-4 tw-text-sm tw-justify-center sm:tw-justify-between"
      >
        <div class="tw-flex tw-gap-4 sm:tw-gap-8 tw-flex-row">
          <!-- Select timezone -->
          <TimezoneSelector
            v-model="curTimezone"
            :timezones="Object.keys(timezoneMap)"
          />

          <div class="tw-flex tw-justify-center tw-items-center tw-gap-1">
            <div>Show best times</div>
            <v-switch
            class="-tw-mb-1"
              v-model="showBestTimes"
              color="#219653"
              @change="onShowBestTimesChange"
            />
          </div>
        </div>

        <div style="width: 180.16px" class="tw-hidden sm:tw-block">
          <template v-if="state !== states.SCHEDULE_EVENT">
            <v-btn
              outlined
              class="tw-text-green tw-w-full"
              @click="scheduleEvent"
            >
              <span class="tw-mr-2">Schedule event</span>
              <v-img
                src="@/assets/gcal_logo.png"
                class="tw-flex-none"
                height="20"
                width="20"
              />
            </v-btn>
          </template>
          <template v-else>
            <v-btn
              outlined
              class="tw-text-red tw-mr-1"
              @click="cancelScheduleEvent"
            >
              Cancel
            </v-btn>
            <v-btn
              color="primary"
              @click="confirmScheduleEvent"
              :disabled="!scheduledEvent"
            >
              Schedule
            </v-btn>
          </template>
        </div>
      </div>

      <div class="sm:tw-w-48"></div>
    </div>
  </div>
</template>

<style scoped>
.animate-bg-color {
  transition: background-color 0.25s ease-in-out;
}

.break {
  flex-basis: 100%;
  height: 0;
}

::-webkit-scrollbar {
  -webkit-appearance: none;
}

/* ::-webkit-scrollbar:vertical {
  width: 28px;
} */

::-webkit-scrollbar:horizontal {
  height: 18px;
}

::-webkit-scrollbar-thumb {
  background-color: theme("colors.gray");
  /* border-radius: 0px 0px 5px 5px; */
  /* border-radius: 10px; */
  border-top: 10px solid white;
  /* border-bottom: 10px solid white; */
}

::-webkit-scrollbar-track {
  /* background-color: ; */
  border: 1px solid theme("colors.off-white");
  /* border-radius: 0px 0px 5px 5px; */
}
</style>

<style>
/* Make timezone select element the same width as content */
#timezone-select {
  width: 5px;
}
</style>

<script>
import {
  timeNumToTimeText,
  dateCompare,
  getDateHoursOffset,
  post,
  isBetween,
  clamp,
  isPhone,
  utcTimeToLocalTime,
} from "@/utils"
import { mapActions, mapState } from "vuex"
import UserAvatarContent from "./UserAvatarContent.vue"
import ZigZag from "./ZigZag.vue"
import timezoneData from "@/data/timezones.json"
import TimezoneSelector from "./TimezoneSelector.vue"

export default {
  name: "ScheduleOverlap",
  props: {
    eventId: { type: String, default: "" }, // ID of event
    startTime: { type: Number, required: true }, // Start time of event
    endTime: { type: Number, required: true }, // End time of event
    duration: { type: Number, required: true }, // Duration of event
    dates: { type: Array, required: true }, // Dates of the event
    responses: { type: Object, default: () => ({}) }, // Map of user id to array of times they are available
    loadingCalendarEvents: { type: Boolean, default: false }, // Whether we are currently loading the calendar events
    calendarEventsByDay: { type: Array, default: () => [] }, // Array of arrays of calendar events
    alwaysShowCalendarEvents: { type: Boolean, default: false }, // Whether to show calendar events all the time
    noEventNames: { type: Boolean, default: false }, // Whether to show "busy" instead of the event name
    calendarOnly: { type: Boolean, default: false }, // Whether to only show calendar and not respondents or any other controls
    interactable: { type: Boolean, default: true }, // Whether to allow user to interact with component
    showSnackbar: { type: Boolean, default: true }, // Whether to show snackbar when availability is automatically filled in
    animateTimeslotAlways: { type: Boolean, default: false }, // Whether to animate timeslots all the time
  },
  data() {
    return {
      states: {
        HEATMAP: "heatmap", // Display heatmap of availabilities
        SINGLE_AVAILABILITY: "single_availability", // Show one person's availability
        BEST_TIMES: "best_times", // Show only the times that work for most people
        EDIT_AVAILABILITY: "edit_availability", // Edit current user's availability
        SCHEDULE_EVENT: "schedule_event", // Schedule event on gcal
      },
      state: "best_times",

      max: 0, // The max amount of people available at any given time
      availability: new Set(), // The current user's availability
      availabilityAnimTimeouts: [], // Timeouts for availability animation
      availabilityAnimEnabled: false, // Whether to animate timeslots changing colors
      maxAnimTime: 1200, // Max amount of time for availability animation
      unsavedChanges: false, // If there are unsaved availability changes
      curTimeslot: { dayIndex: -1, timeIndex: -1 }, // The currently highlighted timeslot
      curTimeslotAvailability: {}, // The users available for the current timeslot
      curRespondent: "", // Id of the active respondent (set on hover)
      curRespondentSelected: false, // Whether a respondent has been selected (clicked)

      /* Variables for drag stuff */
      DRAG_TYPES: {
        ADD: "add",
        REMOVE: "remove",
      },
      timeslot: {
        width: 0,
        height: 0,
      },
      dragging: false,
      dragType: "add",
      dragStart: null,
      dragCur: null,

      /* Variables for options */
      curTimezone: this.getLocalTimezone(),
<<<<<<< HEAD

      scheduledEvent: null, // The scheduled event represented in the form {hoursOffset, hoursLength, dayIndex}
=======
      showBestTimes: localStorage['showBestTimes'] == 'true',
>>>>>>> b6b03272
    }
  },
  computed: {
    ...mapState(["authUser"]),
    availabilityArray() {
      /* Returns the availibility as an array */
      return [...this.availability].map((item) => new Date(item))
<<<<<<< HEAD
    },
    allowDrag() {
      return (
        this.state === this.states.EDIT_AVAILABILITY ||
        this.state === this.states.SCHEDULE_EVENT
      )
=======
>>>>>>> b6b03272
    },
    days() {
      /* Return the days that are encompassed by startDate and endDate */
      const days = []
      const daysOfWeek = ["sun", "mon", "tue", "wed", "thu", "fri", "sat"]
      const months = [
        "jan",
        "feb",
        "mar",
        "apr",
        "may",
        "jun",
        "jul",
        "aug",
        "sep",
        "oct",
        "nov",
        "dec",
      ]

      // New date representation method
      for (let date of this.dates) {
        date = new Date(date)

        days.push({
          dayText: daysOfWeek[date.getDay()],
          dateString: `${months[date.getMonth()]} ${date.getDate()}`,
          dateObject: date,
        })
      }
      return days
    },
    defaultState() {
      // Either the heatmap or the best_times state, depending on the toggle
      return this.showBestTimes ? this.states.BEST_TIMES : this.states.HEATMAP
    },
    editing() {
      // Returns whether currently in the editing state
      return this.state === this.states.EDIT_AVAILABILITY
    },
    isPhone() {
      return isPhone(this.$vuetify)
    },
    respondents() {
      return Object.values(this.parsedResponses).map((r) => r.user)
    },
    selectedGuestRespondent() {
      if (!this.curRespondentSelected || !this.curRespondent) return

      const user = this.parsedResponses[this.curRespondent].user
      return this.curRespondentSelected && this.isGuest(user)
        ? this.curRespondent
        : ""
<<<<<<< HEAD
    },
    scheduledEventStyle() {
      const style = {}
      let top, height
      if (this.dragging) {
        top = this.dragStart.timeIndex
        height = this.dragCur.timeIndex - this.dragStart.timeIndex + 1
      } else {
        top = this.scheduledEvent.hoursOffset * 2
        height = this.scheduledEvent.hoursLength * 2
      }
      style.top = `calc(${top} * 1.25rem)`
      style.height = `calc(${height} * 1.25rem)`
      return style
=======
>>>>>>> b6b03272
    },
    parsedResponses() {
      /* Parses responses so that if _id is null (i.e. guest user), then it is set to the guest user's name */
      const parsed = {}
      for (const k of Object.keys(this.responses)) {
        const newUser = {
          ...this.responses[k].user,
          _id: k,
        }
        parsed[k] = {
          ...this.responses[k],
          user: newUser,
        }
      }
      return parsed
    },
    responsesFormatted() {
      /* Formats the responses in a map where date/time is mapped to the people that are available then */
      const formatted = new Map()
      for (const day of this.days) {
        for (const time of this.times) {
          const date = getDateHoursOffset(day.dateObject, time.hoursOffset)
          formatted.set(date.getTime(), new Set())
          for (const response of Object.values(this.parsedResponses)) {
            const index = response.availability.findIndex(
              (d) => dateCompare(d, date) === 0
            )
            if (index !== -1) {
              // TODO: determine whether I should delete the index??
              formatted.get(date.getTime()).add(response.user._id)
            }
          }
          // Update max
          if (formatted.get(date.getTime()).size > this.max) {
            this.max = formatted.get(date.getTime()).size
          }
        }
      }
      return formatted
    },
    times() {
      /* Returns the times that are encompassed by startTime and endTime */
      const times = []

      for (let i = 0; i < this.duration; ++i) {
        const utcTimeNum = this.startTime + i
        const localTimeNum = utcTimeToLocalTime(utcTimeNum, this.timezoneOffset)

        times.push({
          hoursOffset: i,
          text: timeNumToTimeText(localTimeNum),
        })
        times.push({
          hoursOffset: i + 0.5,
        })
      }

      return times
    },
    timezoneOffset() {
      return this.timezoneMap[this.curTimezone] * -1 // Multiplying by -1 because offset is flipped
    },
    timezoneMap() {
      /* Maps timezone name to the timezone offset */
      const map = timezoneData.reduce(function (map, obj) {
        map[obj.name] = obj.offset
        return map
      }, {})

      /* Adds current timezone to map if not in map */
      const localTimezone = this.getLocalTimezone()
      if (!map.hasOwnProperty(localTimezone)) {
        map[localTimezone] = new Date().getTimezoneOffset() * -1 // Multiplying by -1 because offset is flipped
      }
      return map
    },
    userHasResponded() {
      return this.authUser && this.authUser._id in this.parsedResponses
    },
    numUsersAvailable() {
      this.curTimeslot
      let numUsers = 0
      for (const key in this.curTimeslotAvailability) {
        if (this.curTimeslotAvailability[key]) numUsers++
      }
      return numUsers
    },
    isCurTimeslotSelected() {
      return (
        this.curTimeslot.dayIndex !== -1 && this.curTimeslot.timeIndex !== -1
      )
    },
  },
  methods: {
    ...mapActions(["showInfo"]),

    /*
      Respondent
    */
    mouseOverRespondent(e, id) {
      if (!this.curRespondentSelected) {
        if (this.state === this.defaultState) {
          this.state = this.states.SINGLE_AVAILABILITY
        }

        this.curRespondent = id
      }
    },
    mouseLeaveRespondent(e) {
      if (!this.curRespondentSelected) {
        if (this.state === this.states.SINGLE_AVAILABILITY) {
          this.state = this.defaultState
        }

        this.curRespondent = ""
      }
    },
    clickRespondent(e, id) {
      if (this.state === this.defaultState) {
        this.state = this.states.SINGLE_AVAILABILITY
      }

      this.curRespondentSelected = true
      this.curRespondent = id
      e.stopPropagation()
    },
    deselectRespondent(e) {
      if (this.state === this.states.SINGLE_AVAILABILITY) {
        this.state = this.defaultState
      }

      this.curRespondentSelected = false
      this.curRespondent = ""
    },
    respondentClass(id) {
      const c = []
      if (this.curRespondent == id) {
        c.push("tw-font-bold")
      }
      return c
    },

    isGuest(user) {
      return user._id == user.firstName
    },

    /*
      Aggregate user availability
    */
    getRespondentsForHoursOffset(date, hoursOffset) {
      /* Returns an array of respondents for the given date/time */
      const d = getDateHoursOffset(date, hoursOffset)
      return this.responsesFormatted.get(d.getTime())
    },
    showAvailability(d, t) {
      if (this.state === this.states.EDIT_AVAILABILITY && this.isPhone) {
        // Don't show currently selected timeslot when on phone and editing
        return
      }

      // Update current timeslot (the timeslot that has a dotted border around it)
      this.curTimeslot = { dayIndex: d, timeIndex: t }

      if (this.state === this.states.EDIT_AVAILABILITY || this.curRespondent) {
        // Don't show availability when editing or when respondent is selected
        return
      }

      // Update current timeslot availability to show who is available for the given timeslot
      const available = this.getRespondentsForHoursOffset(
        this.days[d].dateObject,
        this.times[t].hoursOffset
      )
      for (const respondent of this.respondents) {
        if (available.has(respondent._id)) {
          this.curTimeslotAvailability[respondent._id] = true
        } else {
          this.curTimeslotAvailability[respondent._id] = false
        }
      }
    },

    /*
      Current user availability
    */
    resetCurUserAvailability() {
      /* resets cur user availability to the response stored on the server */
      this.availability = new Set()
      if (this.userHasResponded) {
        this.populateUserAvailability(this.authUser._id)
      }
    },
    populateUserAvailability(id) {
      /* Populates the availability set for the auth user from the responses object stored on the server */
      this.responses[id].availability.forEach((item) =>
        this.availability.add(new Date(item).getTime())
      )
      this.$nextTick(() => (this.unsavedChanges = false))
    },
    setAvailabilityAutomatically() {
      /* Constructs the availability array using calendarEvents array */
      // This is not a computed property because we should be able to change it manually from what it automatically fills in
      const tmpAvailability = new Set()
      for (const d in this.days) {
        const day = this.days[d]
        for (const time of this.times) {
          // Check if there exists a calendar event that overlaps [time, time+0.5]
          const startDate = getDateHoursOffset(day.dateObject, time.hoursOffset)
          const endDate = getDateHoursOffset(
            day.dateObject,
            time.hoursOffset + 0.5
          )
          const index = this.calendarEventsByDay[d].findIndex((e) => {
            return (
              (dateCompare(e.startDate, startDate) < 0 &&
                dateCompare(e.endDate, startDate) > 0) ||
              (dateCompare(e.startDate, endDate) < 0 &&
                dateCompare(e.endDate, endDate) > 0) ||
              (dateCompare(e.startDate, startDate) == 0 &&
                dateCompare(e.endDate, endDate) == 0)
            )
          })
          if (index === -1) {
            tmpAvailability.add(startDate.getTime())
          }
        }
      }
      this.animateAvailability(tmpAvailability)
    },
    animateAvailability(availability) {
      /* Animate the filling out of availability using setTimeout */

      this.availabilityAnimEnabled = true
      this.availabilityAnimTimeouts = []

      let msPerBlock = 25
      if (availability.size * msPerBlock > this.maxAnimTime) {
        msPerBlock = this.maxAnimTime / availability.size
      }

      let i = 0
      for (const a of availability) {
        const index = i
        const timeout = setTimeout(() => {
          this.availability.add(a)
          this.availability = new Set(this.availability)

          if (index == availability.size - 1) {
            setTimeout(() => {
              this.availabilityAnimEnabled = false
              if (this.showSnackbar) {
                this.showInfo(
                  "Your availability has been set automatically using your Google Calendar!"
                )
              }
            }, 500)
          }
        }, i * msPerBlock)

        this.availabilityAnimTimeouts.push(timeout)
        i++
      }
    },
    stopAvailabilityAnim() {
      for (const timeout of this.availabilityAnimTimeouts) {
        clearTimeout(timeout)
      }
      this.availabilityAnimEnabled = false
    },
    async submitAvailability(name = "") {
      const payload = { availability: this.availabilityArray }
      if (this.authUser) {
        payload.guest = false
      } else {
        payload.guest = true
        payload.name = name
      }
      await post(`/events/${this.eventId}/response`, payload)
      this.$emit("refreshEvent")
      this.unsavedChanges = false
    },

    /*
      Timeslot
    */
    setTimeslotSize() {
      /* Gets the dimensions of each timeslot and assigns it to the timeslot variable */
      ;({ width: this.timeslot.width, height: this.timeslot.height } = document
        .querySelector(".timeslot")
        .getBoundingClientRect())
    },
    timeslotClassStyle(day, time, d, t) {
      /* Returns a class string and style object for the given timeslot div */
      let c = ""
      const s = {}
      // Animation
      if (this.animateTimeslotAlways || this.availabilityAnimEnabled) {
        c += "animate-bg-color "
      }

      // Border style
      if (this.curTimeslot.dayIndex === d && this.curTimeslot.timeIndex === t) {
        // Dashed border for currently selected timeslot
        c += "tw-border tw-border-dashed tw-border-black tw-z-10 "
      } else {
        // Normal border
        if (!("text" in time)) c += "tw-border-b "
        if (d === 0) c += "tw-border-l tw-border-l-gray "
        if (d === this.days.length - 1) c += "tw-border-r-gray "
        if (t === 0) c += "tw-border-t tw-border-t-gray "
        if (t === this.times.length - 1) c += "tw-border-b-gray "
      }

      // Fill style
      if (this.state === this.states.EDIT_AVAILABILITY) {
        // Show only current user availability
        const inDragRange = this.inDragRange(d, t)
        if (inDragRange) {
          // Set style if drag range goes over the current timeslot
          if (this.dragType === this.DRAG_TYPES.ADD) {
            c += "tw-bg-avail-green-300 "
          } else if (this.dragType === this.DRAG_TYPES.REMOVE) {
          }
        } else {
          // Otherwise just show the current availability
          const date = getDateHoursOffset(day.dateObject, time.hoursOffset)
          if (this.availability.has(date.getTime())) {
            c += "tw-bg-avail-green-300 "
          }
        }
      }
      if (this.state === this.states.SINGLE_AVAILABILITY) {
        // Show only the currently selected respondent's availability
        const respondent = this.curRespondent
        const respondents = this.getRespondentsForHoursOffset(
          day.dateObject,
          time.hoursOffset
        )
        if (respondents.has(respondent)) {
          c += "tw-bg-avail-green-300 "
        }
      }
      if (
        this.state === this.states.BEST_TIMES ||
        (this.state === this.states.SCHEDULE_EVENT &&
          this.defaultState === this.states.BEST_TIMES)
      ) {
        const numRespondents = this.getRespondentsForHoursOffset(
          day.dateObject,
          time.hoursOffset
        ).size
        if (numRespondents === this.max) {
          // Only set timeslot to green for the times that most people are available
          const green = "#12B981"

          s.backgroundColor = green
        }
      }
      if (
        this.state === this.states.HEATMAP ||
        (this.state === this.states.SCHEDULE_EVENT &&
          this.defaultState === this.states.HEATMAP)
      ) {
        // Show everyone's availability
        const numRespondents = this.getRespondentsForHoursOffset(
          day.dateObject,
          time.hoursOffset
        ).size
        if (numRespondents > 0) {
          // Determine color of timeslot based on number of people available
          const frac = numRespondents / this.max
          const green = "#12B981"
          let alpha = (frac * (255 - 30))
            .toString(16)
            .toUpperCase()
            .substring(0, 2)
          if (frac == 1) alpha = "FF"

          s.backgroundColor = green + alpha
        }
      }
<<<<<<< HEAD

=======
>>>>>>> b6b03272
      return { class: c, style: s }
    },
    timeslotVon(d, t) {
      if (this.interactable) {
        return {
          click: () => this.showAvailability(d, t),
          mouseover: () => this.showAvailability(d, t),
        }
      }
      return {}
    },
    resetCurTimeslot() {
      this.curTimeslotAvailability = {}
      for (const respondent of this.respondents) {
        this.curTimeslotAvailability[respondent._id] = true
      }
      this.curTimeslot = { dayIndex: -1, timeIndex: -1 }

      // End drag if mouse left time grid
      this.endDrag()
    },

    /* 
      Editing
    */
    startEditing() {
      this.state = this.states.EDIT_AVAILABILITY
<<<<<<< HEAD
      // console.log("start editing!!!", this.state)
=======
>>>>>>> b6b03272
    },
    stopEditing() {
      this.state = this.defaultState
      this.stopAvailabilityAnim()
    },

    /*
      Schedule event
    */
    scheduleEvent() {
      this.state = this.states.SCHEDULE_EVENT
    },
    cancelScheduleEvent() {
      this.state = this.defaultState
<<<<<<< HEAD
      this.scheduledEvent = null
=======
>>>>>>> b6b03272
    },
    confirmScheduleEvent() {},

    /* 
      Drag Stuff 
    */
    normalizeXY(e) {
      /* Normalize the touch event to be relative to element */
      let pageX, pageY
      if ("touches" in e) {
        // is a touch event
        ;({ pageX, pageY } = e.touches[0])
      } else {
        // is a mouse event
        ;({ pageX, pageY } = e)
      }
      const { left, top } = e.currentTarget.getBoundingClientRect()
      const x = pageX - left
      const y = pageY - top - window.scrollY
      return { x, y }
    },
    getDateFromXY(x, y) {
      /* Returns a date for the timeslot we are currently hovering over given the x and y position */
      const { width, height } = this.timeslot
      let dayIndex = Math.floor(x / width)
      let timeIndex = Math.floor(y / height)
      dayIndex = clamp(dayIndex, 0, this.days.length - 1)
      timeIndex = clamp(timeIndex, 0, this.times.length - 1)
      return {
        dayIndex,
        timeIndex,
        date: getDateHoursOffset(
          this.days[dayIndex].dateObject,
          this.times[timeIndex].hoursOffset
        ),
      }
    },
    endDrag() {
<<<<<<< HEAD
      if (!this.allowDrag) return

      if (!this.dragStart || !this.dragCur) return

      if (this.state === this.states.EDIT_AVAILABILITY) {
        // Update availability set based on drag region
        let dayInc =
          (this.dragCur.dayIndex - this.dragStart.dayIndex) /
          Math.abs(this.dragCur.dayIndex - this.dragStart.dayIndex)
        let timeInc =
          (this.dragCur.timeIndex - this.dragStart.timeIndex) /
          Math.abs(this.dragCur.timeIndex - this.dragStart.timeIndex)
        if (isNaN(dayInc)) dayInc = 1
        if (isNaN(timeInc)) timeInc = 1
        let d = this.dragStart.dayIndex
        while (d != this.dragCur.dayIndex + dayInc) {
          let t = this.dragStart.timeIndex
          while (t != this.dragCur.timeIndex + timeInc) {
            const date = getDateHoursOffset(
              this.days[d].dateObject,
              this.times[t].hoursOffset
            )
            if (this.dragType === this.DRAG_TYPES.ADD) {
              this.availability.add(date.getTime())
            } else if (this.dragType === this.DRAG_TYPES.REMOVE) {
              this.availability.delete(date.getTime())
            }
            t += timeInc
          }
          d += dayInc
        }
        this.availability = new Set(this.availability)
      } else if (this.state === this.states.SCHEDULE_EVENT) {
        // Update scheduled event
        const dayIndex = this.dragStart.dayIndex
        const hoursOffset = this.dragStart.timeIndex / 2
        const hoursLength =
          (this.dragCur.timeIndex - this.dragStart.timeIndex + 1) / 2

        if (hoursLength > 0) {
          this.scheduledEvent = { dayIndex, hoursOffset, hoursLength }
        } else {
          this.scheduledEvent = null
        }
      }

=======
      if (this.state !== this.states.EDIT_AVAILABILITY) return
      if (!this.dragStart || !this.dragCur) return
      // Update availability set based on drag region
      let dayInc =
        (this.dragCur.dayIndex - this.dragStart.dayIndex) /
        Math.abs(this.dragCur.dayIndex - this.dragStart.dayIndex)
      let timeInc =
        (this.dragCur.timeIndex - this.dragStart.timeIndex) /
        Math.abs(this.dragCur.timeIndex - this.dragStart.timeIndex)
      if (isNaN(dayInc)) dayInc = 1
      if (isNaN(timeInc)) timeInc = 1
      let d = this.dragStart.dayIndex
      while (d != this.dragCur.dayIndex + dayInc) {
        let t = this.dragStart.timeIndex
        while (t != this.dragCur.timeIndex + timeInc) {
          const date = getDateHoursOffset(
            this.days[d].dateObject,
            this.times[t].hoursOffset
          )
          if (this.dragType === this.DRAG_TYPES.ADD) {
            this.availability.add(date.getTime())
          } else if (this.dragType === this.DRAG_TYPES.REMOVE) {
            this.availability.delete(date.getTime())
          }
          t += timeInc
        }
        d += dayInc
      }
      this.availability = new Set(this.availability)
>>>>>>> b6b03272
      // Set dragging defaults
      this.dragging = false
      this.dragStart = null
      this.dragCur = null
    },
    inDragRange(dayIndex, timeIndex) {
      /* Returns whether the given day and time index is within the drag range */
      if (this.dragging) {
        return (
          (isBetween(
            dayIndex,
            this.dragStart.dayIndex,
            this.dragCur.dayIndex
          ) ||
            isBetween(
              dayIndex,
              this.dragCur.dayIndex,
              this.dragStart.dayIndex
            )) &&
          (isBetween(
            timeIndex,
            this.dragStart.timeIndex,
            this.dragCur.timeIndex
          ) ||
            isBetween(
              timeIndex,
              this.dragCur.timeIndex,
              this.dragStart.timeIndex
            ))
        )
      }
    },
    moveDrag(e) {
<<<<<<< HEAD
      if (!this.allowDrag) return

=======
      if (this.state !== this.states.EDIT_AVAILABILITY) return
>>>>>>> b6b03272
      e.preventDefault()
      const { dayIndex, timeIndex, date } = this.getDateFromXY(
        ...Object.values(this.normalizeXY(e))
      )
      this.dragCur = { dayIndex, timeIndex }
    },
    startDrag(e) {
<<<<<<< HEAD
      if (!this.allowDrag) return

=======
      if (this.state !== this.states.EDIT_AVAILABILITY) return
>>>>>>> b6b03272
      this.dragging = true

      const { dayIndex, timeIndex, date } = this.getDateFromXY(
        ...Object.values(this.normalizeXY(e))
      )
      this.dragStart = { dayIndex, timeIndex }
      this.dragCur = { dayIndex, timeIndex }
      // Set drag type
      if (this.availability.has(date.getTime())) {
        this.dragType = this.DRAG_TYPES.REMOVE
      } else {
        this.dragType = this.DRAG_TYPES.ADD
      }
    },

    /*
      Options
    */
    getLocalTimezone() {
      const split = new Date(this.dates[0])
        .toLocaleTimeString("en-us", { timeZoneName: "short" })
        .split(" ")
      const localTimezone = split[split.length - 1]

      return localTimezone
    },
    onShowBestTimesChange() {
      localStorage['showBestTimes'] = this.showBestTimes
      if (this.state == this.states.BEST_TIMES || this.state == this.states.HEATMAP) this.state = this.defaultState
    }
  },
  watch: {
    availability() {
      this.unsavedChanges = true
    },
    calendarEvents: {
      handler() {
        //if (!this.userHasResponded && !this.calendarOnly) this.setAvailability()
      },
    },
    respondents: {
      immediate: true,
      handler() {
        this.curTimeslotAvailability = {}
        for (const respondent of this.respondents) {
          this.curTimeslotAvailability[respondent._id] = true
        }
      },
    },
  },
  created() {
    this.resetCurUserAvailability()

    addEventListener("click", this.deselectRespondent)
  },
  mounted() {
    // Set initial state to best_times or heatmap depending on show best times toggle.
    this.state = this.showBestTimes ? "best_times" : "heatmap"

    // Get timeslot size
    this.setTimeslotSize()
    window.addEventListener("resize", this.setTimeslotSize)
    if (!this.calendarOnly) {
      const timesEl = document.getElementById("times")
      if (isPhone(this.$vuetify)) {
        timesEl.addEventListener("touchstart", this.startDrag)
        timesEl.addEventListener("touchmove", this.moveDrag)
        timesEl.addEventListener("touchend", this.endDrag)
        timesEl.addEventListener("touchcancel", this.endDrag)
      } else {
        timesEl.addEventListener("mousedown", this.startDrag)
        timesEl.addEventListener("mousemove", this.moveDrag)
        timesEl.addEventListener("mouseup", this.endDrag)
      }
    }
  },
  beforeDestroy() {
    removeEventListener("click", this.deselectRespondent)
  },
  components: { UserAvatarContent, ZigZag, TimezoneSelector },
}
</script><|MERGE_RESOLUTION|>--- conflicted
+++ resolved
@@ -196,7 +196,7 @@
           <div class="tw-flex tw-justify-center tw-items-center tw-gap-1">
             <div>Show best times</div>
             <v-switch
-            class="-tw-mb-1"
+              class="-tw-mb-1"
               v-model="showBestTimes"
               color="#219653"
               @change="onShowBestTimesChange"
@@ -361,12 +361,9 @@
 
       /* Variables for options */
       curTimezone: this.getLocalTimezone(),
-<<<<<<< HEAD
 
       scheduledEvent: null, // The scheduled event represented in the form {hoursOffset, hoursLength, dayIndex}
-=======
-      showBestTimes: localStorage['showBestTimes'] == 'true',
->>>>>>> b6b03272
+      showBestTimes: localStorage["showBestTimes"] == "true",
     }
   },
   computed: {
@@ -374,15 +371,12 @@
     availabilityArray() {
       /* Returns the availibility as an array */
       return [...this.availability].map((item) => new Date(item))
-<<<<<<< HEAD
     },
     allowDrag() {
       return (
         this.state === this.states.EDIT_AVAILABILITY ||
         this.state === this.states.SCHEDULE_EVENT
       )
-=======
->>>>>>> b6b03272
     },
     days() {
       /* Return the days that are encompassed by startDate and endDate */
@@ -436,7 +430,6 @@
       return this.curRespondentSelected && this.isGuest(user)
         ? this.curRespondent
         : ""
-<<<<<<< HEAD
     },
     scheduledEventStyle() {
       const style = {}
@@ -451,8 +444,6 @@
       style.top = `calc(${top} * 1.25rem)`
       style.height = `calc(${height} * 1.25rem)`
       return style
-=======
->>>>>>> b6b03272
     },
     parsedResponses() {
       /* Parses responses so that if _id is null (i.e. guest user), then it is set to the guest user's name */
@@ -834,10 +825,6 @@
           s.backgroundColor = green + alpha
         }
       }
-<<<<<<< HEAD
-
-=======
->>>>>>> b6b03272
       return { class: c, style: s }
     },
     timeslotVon(d, t) {
@@ -865,10 +852,7 @@
     */
     startEditing() {
       this.state = this.states.EDIT_AVAILABILITY
-<<<<<<< HEAD
       // console.log("start editing!!!", this.state)
-=======
->>>>>>> b6b03272
     },
     stopEditing() {
       this.state = this.defaultState
@@ -883,10 +867,7 @@
     },
     cancelScheduleEvent() {
       this.state = this.defaultState
-<<<<<<< HEAD
       this.scheduledEvent = null
-=======
->>>>>>> b6b03272
     },
     confirmScheduleEvent() {},
 
@@ -925,7 +906,6 @@
       }
     },
     endDrag() {
-<<<<<<< HEAD
       if (!this.allowDrag) return
 
       if (!this.dragStart || !this.dragCur) return
@@ -972,37 +952,6 @@
         }
       }
 
-=======
-      if (this.state !== this.states.EDIT_AVAILABILITY) return
-      if (!this.dragStart || !this.dragCur) return
-      // Update availability set based on drag region
-      let dayInc =
-        (this.dragCur.dayIndex - this.dragStart.dayIndex) /
-        Math.abs(this.dragCur.dayIndex - this.dragStart.dayIndex)
-      let timeInc =
-        (this.dragCur.timeIndex - this.dragStart.timeIndex) /
-        Math.abs(this.dragCur.timeIndex - this.dragStart.timeIndex)
-      if (isNaN(dayInc)) dayInc = 1
-      if (isNaN(timeInc)) timeInc = 1
-      let d = this.dragStart.dayIndex
-      while (d != this.dragCur.dayIndex + dayInc) {
-        let t = this.dragStart.timeIndex
-        while (t != this.dragCur.timeIndex + timeInc) {
-          const date = getDateHoursOffset(
-            this.days[d].dateObject,
-            this.times[t].hoursOffset
-          )
-          if (this.dragType === this.DRAG_TYPES.ADD) {
-            this.availability.add(date.getTime())
-          } else if (this.dragType === this.DRAG_TYPES.REMOVE) {
-            this.availability.delete(date.getTime())
-          }
-          t += timeInc
-        }
-        d += dayInc
-      }
-      this.availability = new Set(this.availability)
->>>>>>> b6b03272
       // Set dragging defaults
       this.dragging = false
       this.dragStart = null
@@ -1036,12 +985,8 @@
       }
     },
     moveDrag(e) {
-<<<<<<< HEAD
       if (!this.allowDrag) return
 
-=======
-      if (this.state !== this.states.EDIT_AVAILABILITY) return
->>>>>>> b6b03272
       e.preventDefault()
       const { dayIndex, timeIndex, date } = this.getDateFromXY(
         ...Object.values(this.normalizeXY(e))
@@ -1049,12 +994,8 @@
       this.dragCur = { dayIndex, timeIndex }
     },
     startDrag(e) {
-<<<<<<< HEAD
       if (!this.allowDrag) return
 
-=======
-      if (this.state !== this.states.EDIT_AVAILABILITY) return
->>>>>>> b6b03272
       this.dragging = true
 
       const { dayIndex, timeIndex, date } = this.getDateFromXY(
@@ -1082,9 +1023,13 @@
       return localTimezone
     },
     onShowBestTimesChange() {
-      localStorage['showBestTimes'] = this.showBestTimes
-      if (this.state == this.states.BEST_TIMES || this.state == this.states.HEATMAP) this.state = this.defaultState
-    }
+      localStorage["showBestTimes"] = this.showBestTimes
+      if (
+        this.state == this.states.BEST_TIMES ||
+        this.state == this.states.HEATMAP
+      )
+        this.state = this.defaultState
+    },
   },
   watch: {
     availability() {
