--- conflicted
+++ resolved
@@ -158,13 +158,9 @@
       return this.hintTextState && !localStorage[`closedHintText${this.state}`]
     },
     hintText() {
-<<<<<<< HEAD
-      switch(this.state) {
+      switch (this.state) {
         case this.isGroup && this.states.EDIT_AVAILABILITY:
           return "Toggle which calendars are shared with the group"
-=======
-      switch (this.state) {
->>>>>>> 6d750c6e
         case this.states.EDIT_AVAILABILITY:
           return "Tap and drag to add your available times in green"
         case this.states.SCHEDULE_EVENT:
