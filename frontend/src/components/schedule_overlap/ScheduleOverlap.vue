<template>
  <span>
    <div class="tw-m-4 tw-select-none" style="-webkit-touch-callout: none">
      <div class="tw-flex tw-flex-wrap sm:tw-flex-nowrap">
        <div class="tw-flex tw-grow">
          <!-- Times -->
          <div class="tw-w-12 tw-flex-none">
            <div
              :class="calendarOnly ? 'tw-invisible' : 'tw-visible'"
              class="tw-sticky tw-top-14 tw-z-10 tw-mb-2 tw-h-10 tw-bg-white sm:tw-top-16"
            >
              <div
                :class="hasPrevPage ? 'tw-visible' : 'tw-invisible'"
                class="tw-sticky tw-top-14 -tw-ml-2 tw-self-start tw-pt-1.5 sm:tw-top-16"
              >
                <v-btn class="tw-border-gray" outlined icon @click="prevPage"
                  ><v-icon>mdi-chevron-left</v-icon></v-btn
                >
              </div>
            </div>

            <div class="-tw-mt-[8px]">
              <div
                v-for="(time, i) in times"
                :key="i"
                class="tw-h-4 tw-pr-2 tw-text-right tw-text-xs tw-font-light tw-uppercase"
              >
                {{ time.text }}
              </div>
            </div>
          </div>

          <!-- Middle section -->
          <div class="tw-grow">
            <div
              ref="calendar"
              @scroll="onCalendarScroll"
              class="tw-relative tw-flex tw-flex-col"
            >
              <!-- Days -->
              <div
                :class="
                  sampleCalendarEventsByDay ? undefined : 'tw-sticky tw-top-14'
                "
                class="tw-z-10 tw-flex tw-h-12 tw-items-center tw-bg-white sm:tw-top-16"
              >
                <div
                  v-for="(day, i) in days"
                  :key="i"
                  class="tw-flex-1 tw-bg-white"
                  style="min-width: 50px"
                >
                  <div class="tw-text-center">
                    <div
                      v-if="isSpecificDates || isGroup"
                      class="tw-text-xs tw-font-light tw-capitalize tw-text-very-dark-gray"
                    >
                      {{ day.dateString }}
                    </div>
                    <div class="tw-text-lg tw-capitalize">
                      {{ day.dayText }}
                    </div>
                  </div>
                </div>
              </div>

              <!-- Calendar -->
              <div class="tw-flex tw-flex-col">
                <div class="tw-flex-1">
                  <div
                    id="times"
                    data-long-press-delay="500"
                    class="tw-relative tw-flex"
                    @mouseleave="resetCurTimeslot"
                  >
                    <!-- Loader -->
                    <div
                      v-if="
                        (isGroup || alwaysShowCalendarEvents || editing) &&
                        loadingCalendarEvents
                      "
                      class="tw-absolute tw-z-10 tw-grid tw-h-full tw-w-full tw-place-content-center"
                    >
                      <v-progress-circular
                        class="tw-text-green"
                        indeterminate
                      />
                    </div>

                    <div
                      v-for="(day, d) in days"
                      :key="d"
                      class="tw-relative tw-flex-1"
                      :class="
                        isGroup && loadingCalendarEvents && 'tw-opacity-50'
                      "
                      style="min-width: 50px"
                    >
                      <!-- Timeslots -->
                      <div
                        v-for="(time, t) in times"
                        :key="t"
                        class="tw-w-full"
                      >
                        <div
                          class="timeslot tw-h-4 tw-border-r tw-border-[#DDDDDD99]"
                          :class="timeslotClassStyle(day, time, d, t).class"
                          :style="timeslotClassStyle(day, time, d, t).style"
                          v-on="timeslotVon(d, t)"
                        ></div>
                      </div>

                      <!-- Calendar events -->
                      <div
                        v-if="
                          !loadingCalendarEvents &&
                          (editing ||
                            alwaysShowCalendarEvents ||
                            showCalendarEvents)
                        "
                      >
                        <transition
                          :name="isGroup ? '' : 'fade-transition'"
                          v-for="event in calendarEventsByDay[
                            d + page * maxDaysPerPage
                          ]"
                          :key="event.id"
                          appear
                        >
                          <div
                            class="tw-absolute tw-w-full tw-select-none tw-p-px"
                            :style="{
                              top: `calc(${event.hoursOffset} * 4 * 1rem)`,
                              height: `calc(${event.hoursLength} * 4 * 1rem)`,
                            }"
                            style="pointer-events: none"
                          >
                            <div
                              class="tw-h-full tw-w-full tw-overflow-hidden tw-text-ellipsis tw-rounded tw-border tw-border-solid tw-p-1 tw-text-xs"
                              :class="
                                isGroup
                                  ? 'tw-border-white tw-bg-light-blue'
                                  : 'tw-border-blue'
                              "
                            >
                              <div
                                :class="`tw-text-${
                                  isGroup
                                    ? 'white'
                                    : noEventNames
                                    ? 'dark-gray'
                                    : 'blue'
                                }`"
                                class="ph-no-capture tw-font-medium"
                              >
                                {{ noEventNames ? "BUSY" : event.summary }}
                              </div>
                            </div>
                          </div>
                        </transition>
                      </div>

                      <!-- Scheduled event -->
                      <div v-if="state === states.SCHEDULE_EVENT">
                        <div
                          v-if="
                            (dragStart && dragStart.dayIndex === d) ||
                            (!dragStart &&
                              curScheduledEvent &&
                              curScheduledEvent.dayIndex === d)
                          "
                          class="tw-absolute tw-w-full tw-select-none tw-p-px"
                          :style="scheduledEventStyle"
                          style="pointer-events: none"
                        >
                          <div
                            class="tw-h-full tw-w-full tw-overflow-hidden tw-text-ellipsis tw-rounded tw-border tw-border-solid tw-border-blue tw-bg-blue tw-p-px tw-text-xs"
                          >
                            <div class="tw-font-medium tw-text-white">
                              {{ event.name }}
                            </div>
                          </div>
                        </div>
                      </div>
                    </div>
                  </div>
                </div>
              </div>

              <ZigZag
                v-if="hasPrevPage"
                left
                class="tw-absolute tw-left-0 tw-top-0 tw-h-full tw-w-3"
              />
              <ZigZag
                v-if="hasNextPage"
                right
                class="tw-absolute tw-right-0 tw-top-0 tw-h-full tw-w-3"
              />
            </div>

            <!-- Hint text (desktop) -->
            <v-expand-transition>
              <div
                v-if="!isPhone && showHintText && hintText != '' && !hintClosed"
                class="tw-flex"
              >
                <div
                  class="tw-mt-2 tw-flex tw-w-full tw-items-center tw-justify-between tw-gap-1 tw-rounded-md tw-bg-light-gray tw-px-[7px] tw-text-sm tw-text-dark-gray"
                >
                  <div class="tw-flex tw-items-center tw-gap-1">
                    <v-icon small>mdi-information-outline</v-icon>
                    {{ hintText }}
                  </div>
                  <v-btn icon @click="closeHint">
                    <v-icon small>mdi-close</v-icon></v-btn
                  >
                </div>
              </div></v-expand-transition
            >

            <ToolRow
              v-if="!calendarOnly && !isPhone"
              :state="state"
              :states="states"
              :cur-timezone.sync="curTimezone"
              :show-best-times.sync="showBestTimes"
              :cur-scheduled-event="curScheduledEvent"
              :isGroup="isGroup"
              :is-weekly="isWeekly"
              :calendar-permission-granted="calendarPermissionGranted"
              :week-offset="weekOffset"
              :num-responses="respondents.length"
              @update:weekOffset="(val) => $emit('update:weekOffset', val)"
              @onShowBestTimesChange="onShowBestTimesChange"
              @scheduleEvent="scheduleEvent"
              @cancelScheduleEvent="cancelScheduleEvent"
              @confirmScheduleEvent="confirmScheduleEvent"
            />
          </div>

          <div
            :class="hasNextPage ? 'tw-visible' : 'tw-invisible'"
            class="tw-sticky tw-top-14 -tw-mr-2 tw-self-start tw-pt-1.5 sm:tw-top-16"
          >
            <v-btn class="tw-border-gray" outlined icon @click="nextPage"
              ><v-icon>mdi-chevron-right</v-icon></v-btn
            >
          </div>
        </div>

        <div class="break" v-if="isPhone"></div>

        <!-- Respondents -->
        <div
          v-if="!calendarOnly"
          class="tw-w-full tw-py-4 sm:tw-sticky sm:tw-top-16 sm:tw-w-52 sm:tw-flex-none sm:tw-self-start sm:tw-py-0 sm:tw-pl-8 sm:tw-pr-0 sm:tw-pt-12"
        >
          <div
            class="tw-flex tw-flex-col tw-gap-2"
            v-if="state == states.EDIT_AVAILABILITY"
          >
            <CalendarAccounts
              v-if="calendarPermissionGranted"
              :toggleState="true"
              :eventId="event._id"
              :calendar-events-map="calendarEventsMap"
              :syncWithBackend="!isGroup"
              :allowAddCalendarAccount="!isGroup"
              @toggleCalendarAccount="toggleCalendarAccount"
              @toggleSubCalendarAccount="toggleSubCalendarAccount"
              :initialCalendarAccountsData="
                isGroup ? sharedCalendarAccounts : authUser.calendarAccounts
              "
            ></CalendarAccounts>
            <div v-if="userHasResponded || curGuestId">
              <div class="tw-mb-1 tw-font-medium">Options</div>
              <v-dialog
                v-model="deleteAvailabilityDialog"
                width="500"
                persistent
              >
                <template v-slot:activator="{ on, attrs }">
                  <span
                    v-bind="attrs"
                    v-on="on"
                    class="tw-cursor-pointer tw-text-sm tw-text-red tw-underline"
                  >
                    {{ !isGroup ? "Delete availability" : "Leave group" }}
                  </span>
                </template>

                <v-card>
                  <v-card-title>Are you sure?</v-card-title>
                  <v-card-text class="tw-text-sm tw-text-dark-gray"
                    >Are you sure you want to
                    {{
                      !isGroup
                        ? "delete your availability from this event?"
                        : "leave this group?"
                    }}</v-card-text
                  >
                  <v-card-actions>
                    <v-spacer />
                    <v-btn text @click="deleteAvailabilityDialog = false"
                      >Cancel</v-btn
                    >
                    <v-btn
                      text
                      color="error"
                      @click="
                        $emit('deleteAvailability')
                        deleteAvailabilityDialog = false
                      "
                      >{{ !isGroup ? "Delete" : "Leave" }}</v-btn
                    >
                  </v-card-actions>
                </v-card>
              </v-dialog>
            </div>
          </div>
          <template v-else>
            <v-expand-transition>
              <div
                v-if="delayedShowStickyRespondents"
                class="tw-fixed tw-bottom-16 tw-left-0 tw-z-10 tw-w-full tw-bg-white"
              >
                <RespondentsList
                  class="tw-mx-4 tw-mt-4"
                  :max-height="100"
                  :eventId="event._id"
                  :curRespondent="curRespondent"
                  :curRespondents="curRespondents"
                  :curTimeslot="curTimeslot"
                  :curTimeslotAvailability="curTimeslotAvailability"
                  :respondents="respondents"
                  :isOwner="isOwner"
                  :isGroup="isGroup"
                  :attendees="event.attendees"
                  :showCalendarEvents.sync="showCalendarEvents"
                  @mouseOverRespondent="mouseOverRespondent"
                  @mouseLeaveRespondent="mouseLeaveRespondent"
                  @clickRespondent="clickRespondent"
                  @editGuestAvailability="editGuestAvailability"
                  @refreshEvent="() => $emit('refreshEvent')"
                />
              </div>
            </v-expand-transition>
            <div ref="beforeRespondentsList"></div>
            <RespondentsList
              :eventId="event._id"
              :curRespondent="curRespondent"
              :curRespondents="curRespondents"
              :curTimeslot="curTimeslot"
              :curTimeslotAvailability="curTimeslotAvailability"
              :respondents="respondents"
              :isOwner="isOwner"
              :isGroup="isGroup"
              :attendees="event.attendees"
              :showCalendarEvents.sync="showCalendarEvents"
              @mouseOverRespondent="mouseOverRespondent"
              @mouseLeaveRespondent="mouseLeaveRespondent"
              @clickRespondent="clickRespondent"
              @editGuestAvailability="editGuestAvailability"
              @refreshEvent="() => $emit('refreshEvent')"
            />
          </template>
          <div ref="afterRespondentsList"></div>
        </div>
      </div>

      <ToolRow
        v-if="!calendarOnly && isPhone"
        :state="state"
        :states="states"
        :cur-timezone.sync="curTimezone"
        :show-best-times.sync="showBestTimes"
        :cur-scheduled-event="curScheduledEvent"
        :isGroup="isGroup"
        :is-weekly="isWeekly"
        :calendar-permission-granted="calendarPermissionGranted"
        :week-offset="weekOffset"
        :num-responses="respondents.length"
        @update:weekOffset="(val) => $emit('update:weekOffset', val)"
        @onShowBestTimesChange="onShowBestTimesChange"
        @scheduleEvent="scheduleEvent"
        @cancelScheduleEvent="cancelScheduleEvent"
        @confirmScheduleEvent="confirmScheduleEvent"
      />
    </div>
  </span>
</template>

<style scoped>
.animate-bg-color {
  transition: background-color 0.25s ease-in-out;
}

.break {
  flex-basis: 100%;
  height: 0;
}
</style>

<style>
/* Make timezone select element the same width as content */
#timezone-select {
  width: 5px;
}
</style>

<script>
import {
  timeNumToTimeText,
  dateCompare,
  getDateHoursOffset,
  post,
  isBetween,
  clamp,
  isPhone,
  utcTimeToLocalTime,
  splitCalendarEventsByDay,
  dateToDowDate,
  _delete,
  get,
  getDateDayOffset,
  isDateBetween,
  generateEnabledCalendarsPayload,
  isTouchEnabled,
} from "@/utils"
import { eventTypes } from "@/constants"
import { mapMutations, mapActions, mapState } from "vuex"
import UserAvatarContent from "@/components/UserAvatarContent.vue"
import CalendarAccounts from "@/components/settings/CalendarAccounts.vue"
import ZigZag from "./ZigZag.vue"
import ConfirmDetailsDialog from "./ConfirmDetailsDialog.vue"
import ToolRow from "./ToolRow.vue"
import RespondentsList from "./RespondentsList.vue"

import dayjs from "dayjs"
import utcPlugin from "dayjs/plugin/utc"
import timezonePlugin from "dayjs/plugin/timezone"
dayjs.extend(utcPlugin)
dayjs.extend(timezonePlugin)

export default {
  name: "ScheduleOverlap",
  props: {
    event: { type: Object, required: true },

    loadingCalendarEvents: { type: Boolean, default: false }, // Whether we are currently loading the calendar events
    calendarEventsMap: { type: Object, default: () => {} }, // Object of different users' calendar events
    sampleCalendarEventsByDay: { type: Array, required: false }, // Sample calendar events to use for example calendars
    calendarPermissionGranted: { type: Boolean, default: false }, // Whether user has granted google calendar permissions

    weekOffset: { type: Number, default: 0 }, // Week offset used for displaying calendar events on weekly schejs

    alwaysShowCalendarEvents: { type: Boolean, default: false }, // Whether to show calendar events all the time
    noEventNames: { type: Boolean, default: false }, // Whether to show "busy" instead of the event name
    calendarOnly: { type: Boolean, default: false }, // Whether to only show calendar and not respondents or any other controls
    interactable: { type: Boolean, default: true }, // Whether to allow user to interact with component
    showSnackbar: { type: Boolean, default: true }, // Whether to show snackbar when availability is automatically filled in
    animateTimeslotAlways: { type: Boolean, default: false }, // Whether to animate timeslots all the time
    showHintText: { type: Boolean, default: true }, // Whether to show the hint text telling user what to do

    curGuestId: { type: String, default: "" }, // Id of the current guest being edited

    initialTimezone: { type: Object, default: () => ({}) },

    // Availability Groups
    calendarAvailabilities: { type: Object, default: () => ({}) },
  },
  data() {
    return {
      states: {
        HEATMAP: "heatmap", // Display heatmap of availabilities
        SINGLE_AVAILABILITY: "single_availability", // Show one person's availability
        SUBSET_AVAILABILITY: "subset_availability", // Show availability for a subset of people
        BEST_TIMES: "best_times", // Show only the times that work for most people
        EDIT_AVAILABILITY: "edit_availability", // Edit current user's availability
        SCHEDULE_EVENT: "schedule_event", // Schedule event on gcal
      },
      state: "best_times",

      availability: new Set(), // The current user's availability
      availabilityAnimTimeouts: [], // Timeouts for availability animation
      availabilityAnimEnabled: false, // Whether to animate timeslots changing colors
      maxAnimTime: 1200, // Max amount of time for availability animation
      unsavedChanges: false, // If there are unsaved availability changes
      curTimeslot: { dayIndex: -1, timeIndex: -1 }, // The currently highlighted timeslot
      curTimeslotAvailability: {}, // The users available for the current timeslot
      curRespondent: "", // Id of the active respondent (set on hover)
      curRespondents: [], // Id of currently selected respondents (set on click)
      sharedCalendarAccounts: {}, // The user's calendar accounts for changing calendar options for groups

      /* Variables for drag stuff */
      DRAG_TYPES: {
        ADD: "add",
        REMOVE: "remove",
      },
      timeslot: {
        width: 0,
        height: 0,
      },
      dragging: false,
      dragType: "add",
      dragStart: null,
      dragCur: null,

      /* Variables for options */
      curTimezone: this.initialTimezone,
      curScheduledEvent: null, // The scheduled event represented in the form {hoursOffset, hoursLength, dayIndex}
      showBestTimes: localStorage["showBestTimes"] == "true",
      deleteAvailabilityDialog: false,
      showCalendarEvents: false,

      /* Variables for scrolling */
      calendarScrollLeft: 0, // The current scroll position of the calendar
      calendarMaxScroll: 0, // The maximum scroll amount of the calendar, scrolling to this point means we have scrolled to the end
      scrolledToRespondents: false, // whether we have scrolled to the respondents section
      delayedShowStickyRespondents: false, // showStickyRespondents variable but changes 100ms after the actual variable changes (to add some delay)
      delayedShowStickyRespondentsTimeout: null, // Timeout that sets delayedShowStickyRespondents

      /* Variables for pagination */
      page: 0,

      hasRefreshedAuthUser: false,

      /* Variables for hint */
      hintState: true,
    }
  },
  computed: {
    ...mapState(["authUser"]),
    availabilityArray() {
      /* Returns the availibility as an array */
      return [...this.availability].map((item) => new Date(item))
    },
    allowDrag() {
<<<<<<< HEAD
      if (this.isGroup && this.state === this.states.EDIT_AVAILABILITY) return false
=======
      if (this.isGroup) return this.state === this.states.SCHEDULE_EVENT
>>>>>>> 67005feb
      return (
        this.state === this.states.EDIT_AVAILABILITY ||
        this.state === this.states.SCHEDULE_EVENT
      )
    },
    /** Returns an array of calendar events for all of the authUser's enabled calendars, separated by the day they occur on */
    calendarEventsByDay() {
      // If this is an example calendar
      if (this.sampleCalendarEventsByDay) return this.sampleCalendarEventsByDay

      // If the user isn't logged in
      if (!this.authUser) return []

      let events = []
      let event

      const calendarAccounts = this.isGroup
        ? this.sharedCalendarAccounts
        : this.authUser.calendarAccounts

      // Adds events from calendar accounts that are enabled
      for (const id in calendarAccounts) {
        if (!calendarAccounts[id].enabled) continue

        if (this.calendarEventsMap.hasOwnProperty(id)) {
          for (const index in this.calendarEventsMap[id].calendarEvents) {
            event = this.calendarEventsMap[id].calendarEvents[index]

            // Check if we need to update authUser (to get latest subcalendars)
            const subCalendars = calendarAccounts[id].subCalendars
            if (!subCalendars || !(event.calendarId in subCalendars)) {
              // authUser doesn't contain the subCalendar, so push event to events without checking if subcalendar is enabled
              // and queue the authUser to be refreshed
              events.push(event)
              if (!this.hasRefreshedAuthUser && !this.isGroup) {
                this.refreshAuthUser()
              }
              continue
            }

            // Push event to events if subcalendar is enabled
            if (subCalendars[event.calendarId].enabled) {
              events.push(event)
            }
          }
        }
      }

      const eventsCopy = JSON.parse(JSON.stringify(events))

      const calendarEventsByDay = splitCalendarEventsByDay(
        this.event,
        eventsCopy,
        this.weekOffset
      )

      return calendarEventsByDay
    },
    /** [SPECIFIC TO GROUPS] Returns an object mapping user ids to their calendar events separated by the day they occur on */
    groupCalendarEventsByDay() {
      if (this.event.type !== eventTypes.GROUP) return {}

      const userIdToEventsByDay = {}
      for (const userId in this.calendarAvailabilities) {
        userIdToEventsByDay[userId] = splitCalendarEventsByDay(
          this.event,
          this.calendarAvailabilities[userId],
          this.weekOffset
        )
      }

      return userIdToEventsByDay
    },
    curRespondentsSet() {
      return new Set(this.curRespondents)
    },
    /** Returns the max number of people in the curRespondents array available at any given time */
    curRespondentsMax() {
      let max = 0
      for (const day of this.allDays) {
        for (const time of this.times) {
          const num = [
            ...this.getRespondentsForHoursOffset(
              day.dateObject,
              time.hoursOffset
            ),
          ].filter((r) => this.curRespondentsSet.has(r)).length

          if (num > max) max = num
        }
      }
      return max
    },
    /** Returns the day offset caused by the timezone offset. If the timezone offset changes the date, dayOffset != 0 */
    dayOffset() {
      return Math.floor((this.event.startTime - this.timezoneOffset / 60) / 24)
    },
    /** Returns all the days that are encompassed by startDate and endDate */
    allDays() {
      const days = []
      const daysOfWeek = ["sun", "mon", "tue", "wed", "thu", "fri", "sat"]
      const months = [
        "jan",
        "feb",
        "mar",
        "apr",
        "may",
        "jun",
        "jul",
        "aug",
        "sep",
        "oct",
        "nov",
        "dec",
      ]

      for (let i = 0; i < this.event.dates.length; ++i) {
        const date = new Date(this.event.dates[i])
        const offsetDate = new Date(date)
        offsetDate.setDate(offsetDate.getDate() + this.dayOffset)

        let dateString = ""
        if (this.isSpecificDates) {
          dateString = `${
            months[offsetDate.getUTCMonth()]
          } ${offsetDate.getUTCDate()}`
        } else if (this.isGroup) {
          const tmpDate = dateToDowDate(
            this.event.dates,
            offsetDate,
            this.weekOffset,
            true
          )

          dateString = `${
            months[tmpDate.getUTCMonth()]
          } ${tmpDate.getUTCDate()}`
        }

        days.push({
          dayText: daysOfWeek[offsetDate.getUTCDay()],
          dateString,
          dateObject: date,
        })
      }

      return days
    },
    /** Returns a subset of all days based on the page number */
    days() {
      return this.allDays.slice(
        this.page * this.maxDaysPerPage,
        Math.min(this.event.dates.length, (this.page + 1) * this.maxDaysPerPage)
      )
    },
    defaultState() {
      // Either the heatmap or the best_times state, depending on the toggle
      return this.showBestTimes ? this.states.BEST_TIMES : this.states.HEATMAP
    },
    editing() {
      // Returns whether currently in the editing state
      return this.state === this.states.EDIT_AVAILABILITY
    },
    scheduling() {
      // Returns whether currently in the scheduling state
      return this.state === this.states.SCHEDULE_EVENT
    },
    hintText() {
      switch (this.state) {
        case this.isGroup && this.states.EDIT_AVAILABILITY:
          return "Toggle which calendars are shared with the group"
        case this.states.EDIT_AVAILABILITY:
          return "Click and drag to add your available times in green"
        case this.states.SCHEDULE_EVENT:
          return "Click and drag on the calendar to schedule a Google Calendar event during those times"
        default:
          return ""
      }
    },
    isPhone() {
      return isPhone(this.$vuetify)
    },
    isOwner() {
      return this.authUser?._id === this.event.ownerId
    },
    isSpecificDates() {
      return this.event.type === eventTypes.SPECIFIC_DATES || !this.event.type
    },
    isWeekly() {
      return this.event.type === eventTypes.DOW
    },
    isGroup() {
      return this.event.type === eventTypes.GROUP
    },
    respondents() {
      return Object.values(this.parsedResponses).map((r) => r.user)
    },
    selectedGuestRespondent() {
      if (this.curRespondents.length !== 1) return ""

      const user = this.parsedResponses[this.curRespondents[0]].user
      return this.isGuest(user) ? user._id : ""
    },
    scheduledEventStyle() {
      const style = {}
      let top, height
      if (this.dragging) {
        top = this.dragStart.timeIndex
        height = this.dragCur.timeIndex - this.dragStart.timeIndex + 1
      } else {
        top = this.curScheduledEvent.hoursOffset * 4
        height = this.curScheduledEvent.hoursLength * 4
      }
      style.top = `calc(${top} * 1rem)`
      style.height = `calc(${height} * 1rem)`
      return style
    },
    /** Parses the responses to the Schej, makes necessary changes based on the type of event, and returns it */
    parsedResponses() {
      const parsed = {}

      // Return calendar availability if group
      if (this.event.type === eventTypes.GROUP) {
        for (const userId in this.event.responses) {
          const calendarEventsByDay = this.groupCalendarEventsByDay[userId]
          if (calendarEventsByDay) {
            const availability =
              this.getAvailabilityFromCalendarEvents(calendarEventsByDay)
            parsed[userId] = {
              ...this.event.responses[userId],
              availability: [...availability],
            }
          } else {
            parsed[userId] = {
              ...this.event.responses[userId],
              availability: [],
            }
          }
        }
        return parsed
      }

      // Otherwise, parse responses so that if _id is null (i.e. guest user), then it is set to the guest user's name
      for (const k of Object.keys(this.event.responses)) {
        const newUser = {
          ...this.event.responses[k].user,
          _id: k,
        }
        parsed[k] = {
          ...this.event.responses[k],
          user: newUser,
        }
      }
      return parsed
    },
    responsesFormatted() {
      /* Formats the responses in a map where date/time is mapped to the people that are available then */
      const formatted = new Map()
      for (const day of this.allDays) {
        for (const time of this.times) {
          const date = getDateHoursOffset(day.dateObject, time.hoursOffset)
          formatted.set(date.getTime(), new Set())
          for (const response of Object.values(this.parsedResponses)) {
            const index = response.availability.findIndex(
              (d) => dateCompare(d, date) === 0
            )
            if (index !== -1) {
              // TODO: determine whether I should delete the index??
              formatted.get(date.getTime()).add(response.user._id)
            }
          }
        }
      }
      return formatted
    },
    max() {
      let max = 0
      for (const [dateTime, availability] of this.responsesFormatted) {
        if (availability.size > max) {
          max = availability.size
        }
      }

      return max
    },
    times() {
      /* Returns the times that are encompassed by startTime and endTime */
      const times = []

      for (let i = 0; i < this.event.duration; ++i) {
        const utcTimeNum = this.event.startTime + i
        const localTimeNum = utcTimeToLocalTime(utcTimeNum, this.timezoneOffset)

        times.push({
          hoursOffset: i,
          text: timeNumToTimeText(localTimeNum),
        })
        times.push({
          hoursOffset: i + 0.25,
        })
        times.push({
          hoursOffset: i + 0.5,
        })
        times.push({
          hoursOffset: i + 0.75,
        })
      }

      return times
    },
    timezoneOffset() {
      if (!("offset" in this.curTimezone)) {
        return new Date().getTimezoneOffset()
      }

      if (this.event.type === eventTypes.DOW) {
        return this.curTimezone.offset * -1
      }

      // Can't just get the offset directly from curTimezone because it doesn't account for dates in the future
      // when daylight savings might be in or out of effect, so instead, we get the timezone for the first date
      // of the event
      return (
        dayjs(this.event.dates[0]).tz(this.curTimezone.value).utcOffset() * -1 // Multiply by -1 because offset is flipped
      )
    },
    userHasResponded() {
      return this.authUser && this.authUser._id in this.parsedResponses
    },
    showLeftZigZag() {
      return this.calendarScrollLeft > 0
    },
    showRightZigZag() {
      return Math.ceil(this.calendarScrollLeft) < this.calendarMaxScroll
    },
    maxDaysPerPage() {
      return this.isPhone ? 3 : 7
    },
    hasNextPage() {
      return (
        this.event.dates.length - (this.page + 1) * this.maxDaysPerPage > 0 ||
        this.event.type === eventTypes.GROUP
      )
    },
    hasPrevPage() {
      return this.page > 0 || this.event.type === eventTypes.GROUP
    },

    showStickyRespondents() {
      return (
        this.isPhone &&
        !this.scrolledToRespondents &&
        (this.curTimeslot.dayIndex !== -1 ||
          this.curRespondent.length > 0 ||
          this.curRespondents.length > 0)
      )
    },
    hintClosed() {
      return !this.hintState || localStorage[`closedHint${this.state}`]
    },
  },
  methods: {
    ...mapMutations(["setAuthUser"]),
    ...mapActions(["showInfo", "showError"]),

    // -----------------------------------
    //#region Date
    // -----------------------------------

    /** Returns a date object from the dayindex and timeindex given */
    getDateFromDayTimeIndex(dayIndex, timeIndex) {
      return getDateHoursOffset(
        this.days[dayIndex].dateObject,
        this.times[timeIndex].hoursOffset
      )
    },

    /** Returns a date object from the dayindex and hoursoffset given */
    getDateFromDayHoursOffset(dayIndex, hoursOffset) {
      return getDateHoursOffset(this.days[dayIndex].dateObject, hoursOffset)
    },
    //#endregion

    // -----------------------------------
    //#region Respondent
    // -----------------------------------
    mouseOverRespondent(e, id) {
      if (this.curRespondents.length === 0) {
        if (this.state === this.defaultState) {
          this.state = this.states.SINGLE_AVAILABILITY
        }

        this.curRespondent = id
      }
    },
    mouseLeaveRespondent(e) {
      if (this.curRespondents.length === 0) {
        if (this.state === this.states.SINGLE_AVAILABILITY) {
          this.state = this.defaultState
        }

        this.curRespondent = ""
      }
    },
    clickRespondent(e, id) {
      this.state = this.states.SUBSET_AVAILABILITY
      this.curRespondent = ""

      if (this.curRespondentsSet.has(id)) {
        // Remove id
        this.curRespondents = this.curRespondents.filter((r) => r != id)

        // Go back to default state if all users deselected
        if (this.curRespondents.length === 0) {
          this.state = this.defaultState
        }
      } else {
        // Add id
        this.curRespondents.push(id)
      }

      e.stopPropagation()
    },
    deselectRespondents(e) {
      // Don't deselect respondents if toggled best times
      if (
        e.target?.previousElementSibling?.id === "show-best-times-toggle" ||
        e.target?.firstChild?.firstChild?.id === "show-best-times-toggle"
      )
        return

      if (this.state === this.states.SUBSET_AVAILABILITY) {
        this.state = this.defaultState
      }

      this.curRespondents = []
    },

    isGuest(user) {
      return user._id == user.firstName
    },
    //#endregion

    // -----------------------------------
    //#region Aggregate user availability
    // -----------------------------------

    /** Returns a set of respondents for the given date/time */
    getRespondentsForHoursOffset(date, hoursOffset) {
      const d = getDateHoursOffset(date, hoursOffset)
      return this.responsesFormatted.get(d.getTime())
    },
    showAvailability(d, t) {
      if (this.state === this.states.EDIT_AVAILABILITY && this.isPhone) {
        // Don't show currently selected timeslot when on phone and editing
        return
      }

      // Update current timeslot (the timeslot that has a dotted border around it)
      this.curTimeslot = { dayIndex: d, timeIndex: t }

      if (this.state === this.states.EDIT_AVAILABILITY || this.curRespondent) {
        // Don't show availability when editing or when respondent is selected
        return
      }

      // Update current timeslot availability to show who is available for the given timeslot
      const available = this.getRespondentsForHoursOffset(
        this.days[d].dateObject,
        this.times[t].hoursOffset
      )
      for (const respondent of this.respondents) {
        if (available.has(respondent._id)) {
          this.curTimeslotAvailability[respondent._id] = true
        } else {
          this.curTimeslotAvailability[respondent._id] = false
        }
      }
    },
    //#endregion

    // -----------------------------------
    //#region Current user availability
    // -----------------------------------
    async refreshAuthUser() {
      this.hasRefreshedAuthUser = true
      await get("/user/profile").then((authUser) => {
        this.setAuthUser(authUser)
      })
    },
    /** resets cur user availability to the response stored on the server */
    resetCurUserAvailability() {
      this.availability = new Set()
      if (this.userHasResponded) {
        this.populateUserAvailability(this.authUser._id)
      }
    },
    /** Populates the availability set for the auth user from the responses object stored on the server */
    populateUserAvailability(id) {
      this.event.responses[id].availability?.forEach((item) =>
        this.availability.add(new Date(item).getTime())
      )
      this.$nextTick(() => (this.unsavedChanges = false))
    },
    /** Returns a set containing the available times based on the given calendar events object */
    getAvailabilityFromCalendarEvents(calendarEventsByDay) {
      const availability = new Set()
      for (let i = 0; i < this.event.dates.length; ++i) {
        const date = new Date(this.event.dates[i])
        for (const time of this.times) {
          // Check if there exists a calendar event that overlaps [time, time+0.5]
          const startDate = getDateHoursOffset(date, time.hoursOffset)
          const endDate = getDateHoursOffset(date, time.hoursOffset + 0.25)
          const index = calendarEventsByDay[i].findIndex((e) => {
            const notIntersect =
              dateCompare(endDate, e.startDate) <= 0 ||
              dateCompare(startDate, e.endDate) >= 0
            return !notIntersect
          })
          if (index === -1) {
            availability.add(startDate.getTime())
          }
        }
      }
      return availability
    },
    /** Constructs the availability array using calendarEvents array */
    setAvailabilityAutomatically() {
      // This is not a computed property because we should be able to change it manually from what it automatically fills in
      this.availability = new Set()
      const tmpAvailability = this.getAvailabilityFromCalendarEvents(
        this.calendarEventsByDay
      )

      const pageStartDate = getDateDayOffset(
        new Date(this.event.dates[0]),
        this.page * this.maxDaysPerPage
      )
      const pageEndDate = getDateDayOffset(pageStartDate, this.maxDaysPerPage)
      this.animateAvailability(tmpAvailability, pageStartDate, pageEndDate)
    },
    /** Animate the filling out of availability using setTimeout, between startDate and endDate */
    animateAvailability(availability, startDate, endDate) {
      this.availabilityAnimEnabled = true
      this.availabilityAnimTimeouts = []

      let msPerGroup = 25
      let blocksPerGroup = 2
      if (
        (availability.size / blocksPerGroup) * msPerGroup >
        this.maxAnimTime
      ) {
        blocksPerGroup = (availability.size * msPerGroup) / this.maxAnimTime
      }
      let availabilityArray = [...availability]
      availabilityArray = availabilityArray.filter((a) =>
        isDateBetween(a, startDate, endDate)
      )

      for (let i = 0; i < availabilityArray.length / blocksPerGroup + 1; ++i) {
        const timeout = setTimeout(() => {
          for (const a of availabilityArray.slice(
            i * blocksPerGroup,
            i * blocksPerGroup + blocksPerGroup
          )) {
            this.availability.add(a)
          }
          this.availability = new Set(this.availability)
          if (i >= availabilityArray.length / blocksPerGroup) {
            // Make sure the entire availability has been added (will not be guaranteed when only animating a portion of availability)
            this.availability = new Set(availability)
            this.availabilityAnimTimeouts.push(
              setTimeout(() => {
                this.availabilityAnimEnabled = false

                if (this.showSnackbar) {
                  this.showInfo(
                    "Your availability has been set automatically using your Google Calendar!"
                  )
                }
                this.unsavedChanges = false
              }, 500)
            )
          }
        }, i * msPerGroup)

        this.availabilityAnimTimeouts.push(timeout)
      }
    },
    stopAvailabilityAnim() {
      for (const timeout of this.availabilityAnimTimeouts) {
        clearTimeout(timeout)
      }
      this.availabilityAnimEnabled = false
    },
    async submitAvailability(name = "") {
      let payload = {}

      /** If this is a group submit enabled calendars, otherwise submit availability */
      if (this.isGroup) {
        payload = generateEnabledCalendarsPayload(this.sharedCalendarAccounts)
      } else {
        payload.availability = this.availabilityArray
        if (this.authUser) {
          payload.guest = false
        } else {
          payload.guest = true
          payload.name = name
        }
      }

      await post(`/events/${this.event._id}/response`, payload)

      // Update analytics
      if (this.authUser) {
        if (this.authUser._id in this.parsedResponses) {
          this.$posthog?.capture("Edited availability", {
            eventId: this.event._id,
          })
        } else {
          this.$posthog?.capture("Added availability", {
            eventId: this.event._id,
          })
        }
      } else {
        if (name in this.parsedResponses) {
          this.$posthog?.capture("Edited availability as guest", {
            eventId: this.event._id,
            name,
          })
        } else {
          this.$posthog?.capture("Added availability as guest", {
            eventId: this.event._id,
            name,
          })
        }
      }

      this.$emit("refreshEvent")
      this.unsavedChanges = false
    },
    async deleteAvailability(name = "") {
      const payload = {}
      if (this.authUser) {
        payload.guest = false
        payload.userId = this.authUser._id

        this.$posthog?.capture("Deleted availability", {
          eventId: this.event._id,
        })
      } else {
        payload.guest = true
        payload.name = name

        this.$posthog?.capture("Deleted availability as guest", {
          eventId: this.event._id,
          name,
        })
      }
      await _delete(`/events/${this.event._id}/response`, payload)
      this.availability = new Set()
      if (this.isGroup) this.$router.replace({ name: "home" })
      else this.$emit("refreshEvent")
    },
    //#endregion

    // -----------------------------------
    //#region Timeslot
    // -----------------------------------
    setTimeslotSize() {
      /* Gets the dimensions of each timeslot and assigns it to the timeslot variable */
      const timeslotEl = document.querySelector(".timeslot")
      if (timeslotEl) {
        ;({ width: this.timeslot.width, height: this.timeslot.height } =
          timeslotEl.getBoundingClientRect())
      }
    },
    timeslotClassStyle(day, time, d, t) {
      /* Returns a class string and style object for the given timeslot div */
      let c = ""
      const s = {}
      // Animation
      if (this.animateTimeslotAlways || this.availabilityAnimEnabled) {
        c += "animate-bg-color "
      }

      // Border style
      if (
        (this.respondents.length > 0 ||
          this.state === this.states.EDIT_AVAILABILITY) &&
        this.curTimeslot.dayIndex === d &&
        this.curTimeslot.timeIndex === t
      ) {
        // Dashed border for currently selected timeslot
        c += "tw-border tw-border-dashed tw-border-black tw-z-10 "
      } else {
        // Normal border
        const fractionalTime = time.hoursOffset - parseInt(time.hoursOffset)
        if (fractionalTime === 0.25) {
          c += "tw-border-b "
          s.borderBottomStyle = "dashed"
        } else if (fractionalTime === 0.75) {
          c += "tw-border-b "
        }

        if (d === 0) c += "tw-border-l tw-border-l-gray "
        if (d === this.days.length - 1) c += "tw-border-r-gray "
        if (t === 0) c += "tw-border-t tw-border-t-gray "
        if (t === this.times.length - 1) c += "tw-border-b-gray "
      }

      // Fill style
      if (this.state === this.states.EDIT_AVAILABILITY) {
        // Show only current user availability
        const inDragRange = this.inDragRange(d, t)
        if (inDragRange) {
          // Set style if drag range goes over the current timeslot
          if (this.dragType === this.DRAG_TYPES.ADD) {
            s.backgroundColor = "#00994C88"
          } else if (this.dragType === this.DRAG_TYPES.REMOVE) {
          }
        } else {
          // Otherwise just show the current availability
          const date = getDateHoursOffset(day.dateObject, time.hoursOffset)
          if (this.availability.has(date.getTime())) {
            s.backgroundColor = "#00994C88"
          }
        }
      }

      if (this.state === this.states.SINGLE_AVAILABILITY) {
        // Show only the currently selected respondent's availability
        const respondent = this.curRespondent
        const respondents = this.getRespondentsForHoursOffset(
          day.dateObject,
          time.hoursOffset
        )
        if (respondents.has(respondent)) {
          s.backgroundColor = "#00994C88"
        }
      }

      if (
        this.state === this.states.BEST_TIMES ||
        this.state === this.states.HEATMAP ||
        this.state === this.states.SCHEDULE_EVENT ||
        this.state === this.states.SUBSET_AVAILABILITY
      ) {
        let numRespondents
        let max

        if (
          this.state === this.states.BEST_TIMES ||
          this.state === this.states.HEATMAP ||
          this.state === this.states.SCHEDULE_EVENT
        ) {
          numRespondents = this.getRespondentsForHoursOffset(
            day.dateObject,
            time.hoursOffset
          ).size
          max = this.max
        } else if (this.state === this.states.SUBSET_AVAILABILITY) {
          numRespondents = [
            ...this.getRespondentsForHoursOffset(
              day.dateObject,
              time.hoursOffset
            ),
          ].filter((r) => this.curRespondentsSet.has(r)).length

          max = this.curRespondentsMax
        }

        const totalRespondents = this.respondents.length

        if (this.defaultState === this.states.BEST_TIMES) {
          if (max > 0 && numRespondents === max) {
            // Only set timeslot to green for the times that most people are available
            if (totalRespondents === 1) {
              // Make single responses less saturated
              const green = "#00994CAA"
              s.backgroundColor = green
            } else {
              const green = "#00994C"
              s.backgroundColor = green
            }
          }
        } else if (this.defaultState === this.states.HEATMAP) {
          if (numRespondents > 0) {
            if (totalRespondents === 1) {
              // Make single responses less saturated
              const green = "#00994CAA"
              s.backgroundColor = green
            } else {
              // Determine color of timeslot based on number of people available
              const frac = numRespondents / max
              const green = "#00994C"
              let alpha = (frac * (255 - 30))
                .toString(16)
                .toUpperCase()
                .substring(0, 2)
              if (frac == 1) alpha = "FF"

              s.backgroundColor = green + alpha
            }
          }
        }
      }

      return { class: c, style: s }
    },
    timeslotVon(d, t) {
      if (this.interactable) {
        return {
          click: () => this.showAvailability(d, t),
          mousedown: () => {
            if (
              this.state === this.defaultState &&
              (!this.isPhone || this.respondents.length == 0)
            )
              this.highlightAvailabilityBtn()
          },
          mouseover: () => this.showAvailability(d, t),
        }
      }
      return {}
    },
    resetCurTimeslot() {
      this.curTimeslotAvailability = {}
      for (const respondent of this.respondents) {
        this.curTimeslotAvailability[respondent._id] = true
      }
      this.curTimeslot = { dayIndex: -1, timeIndex: -1 }

      // End drag if mouse left time grid
      this.endDrag()
    },
    //#endregion

    // -----------------------------------
    //#region Editing
    // -----------------------------------
    startEditing() {
      this.state = this.states.EDIT_AVAILABILITY
    },
    stopEditing() {
      this.state = this.defaultState
      this.stopAvailabilityAnim()
    },
    highlightAvailabilityBtn() {
      this.$emit("highlightAvailabilityBtn")
    },
    editGuestAvailability(id) {
      this.populateUserAvailability(id)
      this.$emit("setCurGuestId", id)
      this.startEditing()
    },
    //#endregion

    // -----------------------------------
    //#region Schedule event
    // -----------------------------------
    scheduleEvent() {
      this.state = this.states.SCHEDULE_EVENT
    },
    cancelScheduleEvent() {
      this.state = this.defaultState
    },

    /** Redirect user to Google Calendar to finish the creation of the event */
    confirmScheduleEvent() {
      // Get start date, and end date from the area that the user has dragged out
      const { dayIndex, hoursOffset, hoursLength } = this.curScheduledEvent
      let startDate = this.getDateFromDayHoursOffset(dayIndex, hoursOffset)
      let endDate = this.getDateFromDayHoursOffset(
        dayIndex,
        hoursOffset + hoursLength
      )

      if (this.isWeekly) {
        // Determine offset based on current day of the week.
        // People expect the event to be scheduled in the future, not the past, which is why this check exists
        let offset = 0
        if (new Date().getDay() > startDate.getDay()) {
          offset = 1
        }

        // Transform startDate and endDate to be the current week offset
        startDate = dateToDowDate(this.event.dates, startDate, offset, true)
        endDate = dateToDowDate(this.event.dates, endDate, offset, true)
      }

      // Format email string separated by commas
      const emails = this.respondents.map((r) => {
        // Return email if they are not a guest, otherwise return their name
        if (r.email.length > 0) {
          return r.email
        } else {
          return `${r.firstName} (no email)`
        }
      })
      const emailsString = encodeURIComponent(emails.join(","))

      // Format start and end date to be in the format required by gcal (remove -, :, and .000)
      const start = startDate.toISOString().replace(/([-:]|\.000)/g, "")
      const end = endDate.toISOString().replace(/([-:]|\.000)/g, "")

      // Construct Google Calendar event creation template url
      const url = `https://calendar.google.com/calendar/render?action=TEMPLATE&text=${encodeURIComponent(
        this.event.name
      )}&dates=${start}/${end}&details=${encodeURIComponent(
        "\n\nThis event was scheduled with schej: https://schej.it/e/"
      )}${this.event._id}&ctz=${this.curTimezone.value}&add=${emailsString}`

      // Navigate to url and reset state
      window.open(url, "_blank")
      this.state = this.defaultState
    },
    //#endregion

    // -----------------------------------
    //#region Drag Stuff
    // -----------------------------------
    normalizeXY(e) {
      /* Normalize the touch event to be relative to element */
      let pageX, pageY
      if ("touches" in e) {
        // is a touch event
        ;({ pageX, pageY } = e.touches[0])
      } else {
        // is a mouse event
        ;({ pageX, pageY } = e)
      }
      const { left, top } = e.currentTarget.getBoundingClientRect()
      const x = pageX - left
      const y = pageY - top - window.scrollY
      return { x, y }
    },
    getDateFromXY(x, y) {
      /* Returns a date for the timeslot we are currently hovering over given the x and y position */
      const { width, height } = this.timeslot
      let dayIndex = Math.floor(x / width)
      let timeIndex = Math.floor(y / height)
      dayIndex = clamp(dayIndex, 0, this.days.length - 1)
      timeIndex = clamp(timeIndex, 0, this.times.length - 1)
      return {
        dayIndex,
        timeIndex,
        date: getDateHoursOffset(
          this.days[dayIndex].dateObject,
          this.times[timeIndex].hoursOffset
        ),
      }
    },
    endDrag() {
      if (!this.allowDrag) return

      if (!this.dragStart || !this.dragCur) return

      if (this.state === this.states.EDIT_AVAILABILITY) {
        // Update availability set based on drag region
        let dayInc =
          (this.dragCur.dayIndex - this.dragStart.dayIndex) /
          Math.abs(this.dragCur.dayIndex - this.dragStart.dayIndex)
        let timeInc =
          (this.dragCur.timeIndex - this.dragStart.timeIndex) /
          Math.abs(this.dragCur.timeIndex - this.dragStart.timeIndex)
        if (isNaN(dayInc)) dayInc = 1
        if (isNaN(timeInc)) timeInc = 1
        let d = this.dragStart.dayIndex
        while (d != this.dragCur.dayIndex + dayInc) {
          let t = this.dragStart.timeIndex
          while (t != this.dragCur.timeIndex + timeInc) {
            const date = getDateHoursOffset(
              this.days[d].dateObject,
              this.times[t].hoursOffset
            )
            if (this.dragType === this.DRAG_TYPES.ADD) {
              this.availability.add(date.getTime())
            } else if (this.dragType === this.DRAG_TYPES.REMOVE) {
              this.availability.delete(date.getTime())
            }
            t += timeInc
          }
          d += dayInc
        }
        this.availability = new Set(this.availability)
      } else if (this.state === this.states.SCHEDULE_EVENT) {
        // Update scheduled event
        const dayIndex = this.dragStart.dayIndex
        const hoursOffset = this.dragStart.timeIndex / 4
        const hoursLength =
          (this.dragCur.timeIndex - this.dragStart.timeIndex + 1) / 4

        if (hoursLength > 0) {
          this.curScheduledEvent = { dayIndex, hoursOffset, hoursLength }
        } else {
          this.curScheduledEvent = null
        }
      }

      // Set dragging defaults
      this.dragging = false
      this.dragStart = null
      this.dragCur = null
    },
    inDragRange(dayIndex, timeIndex) {
      /* Returns whether the given day and time index is within the drag range */
      if (this.dragging) {
        return (
          (isBetween(
            dayIndex,
            this.dragStart.dayIndex,
            this.dragCur.dayIndex
          ) ||
            isBetween(
              dayIndex,
              this.dragCur.dayIndex,
              this.dragStart.dayIndex
            )) &&
          (isBetween(
            timeIndex,
            this.dragStart.timeIndex,
            this.dragCur.timeIndex
          ) ||
            isBetween(
              timeIndex,
              this.dragCur.timeIndex,
              this.dragStart.timeIndex
            ))
        )
      }
    },
    moveDrag(e) {
      if (!this.allowDrag) return
      if (e.touches?.length > 1) return // If dragging with more than one finger

      e.preventDefault()
      const { dayIndex, timeIndex, date } = this.getDateFromXY(
        ...Object.values(this.normalizeXY(e))
      )
      this.dragCur = { dayIndex, timeIndex }
    },
    startDrag(e) {
      if (!this.allowDrag) return
      if (e.touches?.length > 1) return // If dragging with more than one finger

      e.preventDefault()

      this.dragging = true

      const { dayIndex, timeIndex, date } = this.getDateFromXY(
        ...Object.values(this.normalizeXY(e))
      )
      this.dragStart = { dayIndex, timeIndex }
      this.dragCur = { dayIndex, timeIndex }
      // Set drag type
      if (this.availability.has(date.getTime())) {
        this.dragType = this.DRAG_TYPES.REMOVE
      } else {
        this.dragType = this.DRAG_TYPES.ADD
      }
    },
    //#endregion

    // -----------------------------------
    //#region Options
    // -----------------------------------
    getLocalTimezone() {
      const split = new Date(this.event.dates[0])
        .toLocaleTimeString("en-us", { timeZoneName: "short" })
        .split(" ")
      const localTimezone = split[split.length - 1]

      return localTimezone
    },
    onShowBestTimesChange() {
      localStorage["showBestTimes"] = this.showBestTimes
      if (
        this.state == this.states.BEST_TIMES ||
        this.state == this.states.HEATMAP
      )
        this.state = this.defaultState
    },
    //#endregion

    // -----------------------------------
    //#region Scroll
    // -----------------------------------
    onCalendarScroll(e) {
      this.calendarMaxScroll = e.target.scrollWidth - e.target.offsetWidth
      this.calendarScrollLeft = e.target.scrollLeft
    },
    onScroll(e) {
      const afterEl = this.$refs.afterRespondentsList
      const beforeEl = this.$refs.beforeRespondentsList
      if (afterEl && beforeEl) {
        const { bottom: beforeBottom } = beforeEl.getBoundingClientRect()
        const { bottom: afterBottom } = afterEl.getBoundingClientRect()
        // 64 is height of bottom bar, 100 is max height of sticky respondents section
        this.scrolledToRespondents =
          beforeBottom + 100 + 64 < window.innerHeight ||
          afterBottom + 64 < window.innerHeight
      }
    },
    //#endregion

    // -----------------------------------
    //#region Pagination
    // -----------------------------------
    nextPage(e) {
      e.stopImmediatePropagation()
      if (this.event.type === eventTypes.GROUP) {
        // Go to next page if there are still more days left to see
        // Otherwise, update week offset
        if ((this.page + 1) * this.maxDaysPerPage < this.event.dates.length) {
          this.page++
        } else {
          this.page = 0
          this.$emit("update:weekOffset", this.weekOffset + 1)
        }
      } else {
        this.page++
      }
    },
    prevPage(e) {
      e.stopImmediatePropagation()
      if (this.event.type === eventTypes.GROUP) {
        // Go to prev page if there is a prev page
        // Otherwise, update week offset
        if (this.page > 0) {
          this.page--
        } else {
          this.page =
            Math.ceil(this.event.dates.length / this.maxDaysPerPage) - 1
          this.$emit("update:weekOffset", this.weekOffset - 1)
        }
      } else {
        this.page--
      }
    },
    //#endregion

    // -----------------------------------
    //#region Resize
    // -----------------------------------
    onResize() {
      this.setTimeslotSize()
    },
    //#endregion

    // -----------------------------------
    //#region hint
    // -----------------------------------
    closeHint() {
      this.hintState = false
      localStorage[`closedHint${this.state}`] = true
    },
    //#endregion

    // -----------------------------------
    //#region Group
    // -----------------------------------

    /** Toggles calendar account - in groups to enable/disable calendars */
    toggleCalendarAccount(payload) {
      this.sharedCalendarAccounts[payload.email].enabled = payload.enabled
      this.sharedCalendarAccounts = JSON.parse(
        JSON.stringify(this.sharedCalendarAccounts)
      )
    },

    /** Toggles sub calendar account - in groups to enable/disable sub calendars */
    toggleSubCalendarAccount(payload) {
      this.sharedCalendarAccounts[payload.email].subCalendars[
        payload.subCalendarId
      ].enabled = payload.enabled
      this.sharedCalendarAccounts = JSON.parse(
        JSON.stringify(this.sharedCalendarAccounts)
      )
    },
    //#endregion
  },
  watch: {
    availability() {
      if (this.state === this.states.EDIT_AVAILABILITY) {
        this.unsavedChanges = true
      }
    },
    state(nextState, prevState) {
      // Reset scheduled event when exiting schedule event state
      if (prevState === this.states.SCHEDULE_EVENT) {
        this.curScheduledEvent = null
      } else if (prevState === this.states.EDIT_AVAILABILITY) {
        this.unsavedChanges = false
      }
    },
    respondents: {
      immediate: true,
      handler() {
        this.curTimeslotAvailability = {}
        for (const respondent of this.respondents) {
          this.curTimeslotAvailability[respondent._id] = true
        }
      },
    },
    calendarEventsByDay() {
      if (
        this.state === this.states.EDIT_AVAILABILITY &&
        this.authUser &&
        !(this.authUser?._id in this.event.responses) && // User hasn't responded yet
        !this.loadingCalendarEvents &&
        (!this.unsavedChanges || this.availabilityAnimEnabled)
      ) {
        for (const timeout of this.availabilityAnimTimeouts) {
          clearTimeout(timeout)
        }
        this.setAvailabilityAutomatically()
      }
    },
    page() {
      this.$nextTick(() => {
        this.setTimeslotSize()
      })
    },
    showStickyRespondents: {
      immediate: true,
      handler(cur) {
        clearTimeout(this.delayedShowStickyRespondentsTimeout)
        this.delayedShowStickyRespondentsTimeout = setTimeout(() => {
          this.delayedShowStickyRespondents = cur
        }, 100)
      },
    },
    maxDaysPerPage() {
      // Set page to 0 if user switches from portrait to landscape orientation and we're on an invalid page number,
      // i.e. we're on a page that displays 0 days
      if (this.page * this.maxDaysPerPage >= this.event.dates.length) {
        this.page = 0
      }
    },
  },
  created() {
    this.resetCurUserAvailability()

    addEventListener("click", this.deselectRespondents)
  },
  mounted() {
    // Set initial state to best_times or heatmap depending on show best times toggle.
    this.state = this.showBestTimes ? "best_times" : "heatmap"

    // Set initial calendar max scroll
    this.calendarMaxScroll =
      this.$refs.calendar.scrollWidth - this.$refs.calendar.offsetWidth

    // Get timeslot size
    this.setTimeslotSize()
    addEventListener("resize", this.onResize)
    addEventListener("scroll", this.onScroll)
    if (!this.calendarOnly) {
      const timesEl = document.getElementById("times")
      if (isTouchEnabled()) {
        timesEl.addEventListener("touchstart", this.startDrag)
        timesEl.addEventListener("touchmove", this.moveDrag)
        timesEl.addEventListener("touchend", this.endDrag)
        timesEl.addEventListener("touchcancel", this.endDrag)
      }
      timesEl.addEventListener("mousedown", this.startDrag)
      timesEl.addEventListener("mousemove", this.moveDrag)
      timesEl.addEventListener("mouseup", this.endDrag)
    }

    // TODO: set initial calendar settings
    this.sharedCalendarAccounts = JSON.parse(
      JSON.stringify(this.authUser.calendarAccounts)
    )

    for (const id in this.sharedCalendarAccounts) {
      this.sharedCalendarAccounts[id].enabled = false
      for (const subCalendarId in this.sharedCalendarAccounts[id]
        .subCalendars) {
        this.sharedCalendarAccounts[id].subCalendars[
          subCalendarId
        ].enabled = false
      }
    }

    if (this.authUser._id in this.event.responses) {
      const enabledCalendars =
        this.event.responses[this.authUser._id].enabledCalendars

      for (const id in enabledCalendars) {
        this.sharedCalendarAccounts[id].enabled = true

        enabledCalendars[id].forEach((subCalendarId) => {
          this.sharedCalendarAccounts[id].subCalendars[
            subCalendarId
          ].enabled = true
        })
      }
    }
  },
  beforeDestroy() {
    removeEventListener("click", this.deselectRespondents)
    removeEventListener("resize", this.onResize)
    removeEventListener("scroll", this.onScroll)
  },
  components: {
    UserAvatarContent,
    ZigZag,
    ConfirmDetailsDialog,
    ToolRow,
    CalendarAccounts,
    RespondentsList,
  },
}
</script><|MERGE_RESOLUTION|>--- conflicted
+++ resolved
@@ -537,11 +537,7 @@
       return [...this.availability].map((item) => new Date(item))
     },
     allowDrag() {
-<<<<<<< HEAD
-      if (this.isGroup && this.state === this.states.EDIT_AVAILABILITY) return false
-=======
       if (this.isGroup) return this.state === this.states.SCHEDULE_EVENT
->>>>>>> 67005feb
       return (
         this.state === this.states.EDIT_AVAILABILITY ||
         this.state === this.states.SCHEDULE_EVENT
