<template>
  <span>
    <div class="tw-select-none tw-py-4" style="-webkit-touch-callout: none">
      <div class="tw-flex tw-flex-col sm:tw-flex-row">
        <div class="tw-flex tw-grow tw-px-4">
          <template v-if="event.daysOnly">
            <div class="tw-grow">
              <div class="tw-flex tw-items-center tw-justify-between">
                <v-btn
                  :class="hasPrevPage ? 'tw-visible' : 'tw-invisible'"
                  class="tw-border-gray"
                  outlined
                  icon
                  @click="prevPage"
                  ><v-icon>mdi-chevron-left</v-icon></v-btn
                >
                <div
                  class="tw-text-lg tw-font-medium tw-capitalize sm:tw-text-xl"
                >
                  {{ curMonthText }}
                </div>
                <v-btn
                  :class="hasNextPage ? 'tw-visible' : 'tw-invisible'"
                  class="tw-border-gray"
                  outlined
                  icon
                  @click="nextPage"
                  ><v-icon>mdi-chevron-right</v-icon></v-btn
                >
              </div>
              <!-- Header -->
              <div class="tw-flex tw-w-full">
                <div
                  v-for="day in daysOfWeek"
                  class="tw-flex-1 tw-p-2 tw-text-center tw-text-base tw-capitalize tw-text-dark-gray"
                >
                  {{ day }}
                </div>
              </div>
              <!-- Days grid -->
              <div
                id="drag-section"
                class="tw-grid tw-grid-cols-7"
                @mouseleave="resetCurTimeslot"
              >
                <div
                  v-for="(day, i) in monthDays"
                  :key="day.time"
                  class="timeslot tw-aspect-square tw-p-2 tw-text-sm sm:tw-text-base"
                  :class="dayTimeslotClassStyle[i].class"
                  :style="dayTimeslotClassStyle[i].style"
                  v-on="dayTimeslotVon[i]"
                >
                  {{ day.date }}
                </div>
              </div>

              <ToolRow
                v-if="!isPhone && !calendarOnly"
                :event="event"
                :state="state"
                :states="states"
                :cur-timezone.sync="curTimezone"
                :show-best-times.sync="showBestTimes"
                :is-weekly="isWeekly"
                :calendar-permission-granted="calendarPermissionGranted"
                :week-offset="weekOffset"
                :num-responses="respondents.length"
                :mobile-num-days.sync="mobileNumDays"
                :allow-schedule-event="allowScheduleEvent"
                @update:weekOffset="(val) => $emit('update:weekOffset', val)"
                @onShowBestTimesChange="onShowBestTimesChange"
                @scheduleEvent="scheduleEvent"
                @cancelScheduleEvent="cancelScheduleEvent"
                @confirmScheduleEvent="confirmScheduleEvent"
              />
            </div>
          </template>
          <template v-else>
            <!-- Times -->
            <div
              :class="calendarOnly ? 'tw-w-12' : ''"
              class="tw-w-8 tw-flex-none sm:tw-w-12"
            >
              <div
                :class="calendarOnly ? 'tw-invisible' : 'tw-visible'"
                class="tw-sticky tw-top-14 tw-z-10 -tw-ml-3 tw-mb-3 tw-h-11 tw-bg-white sm:tw-top-16 sm:tw-ml-0"
              >
                <div
                  :class="hasPrevPage ? 'tw-visible' : 'tw-invisible'"
                  class="tw-sticky tw-top-14 tw-ml-0.5 tw-self-start tw-pt-1.5 sm:tw-top-16 sm:-tw-ml-2"
                >
                  <v-btn class="tw-border-gray" outlined icon @click="prevPage"
                    ><v-icon>mdi-chevron-left</v-icon></v-btn
                  >
                </div>
              </div>

              <div
                :class="calendarOnly ? '' : '-tw-ml-3'"
                class="-tw-mt-[8px] sm:tw-ml-0"
              >
                <div
                  v-for="(time, i) in times"
                  :key="i"
                  class="tw-h-4 tw-pr-1 tw-text-right tw-text-xs tw-font-light tw-uppercase sm:tw-pr-2"
                >
                  {{ time.text }}
                </div>
              </div>
            </div>

            <!-- Middle section -->
            <div class="tw-grow">
              <div
                ref="calendar"
                @scroll="onCalendarScroll"
                class="tw-relative tw-flex tw-flex-col"
              >
                <!-- Days -->
                <div
                  :class="
                    sampleCalendarEventsByDay
                      ? undefined
                      : 'tw-sticky tw-top-14'
                  "
                  class="tw-z-10 tw-flex tw-h-14 tw-items-center tw-bg-white sm:tw-top-16"
                >
                  <div
                    v-for="(day, i) in days"
                    :key="i"
                    class="tw-flex-1 tw-bg-white"
                  >
                    <div class="tw-text-center">
                      <div
                        v-if="isSpecificDates || isGroup"
                        class="tw-text-[12px] tw-font-light tw-capitalize tw-text-very-dark-gray sm:tw-text-xs"
                      >
                        {{ day.dateString }}
                      </div>
                      <div class="tw-text-base tw-capitalize sm:tw-text-lg">
                        {{ day.dayText }}
                      </div>
                    </div>
                  </div>
                </div>

                <!-- Calendar -->
                <div class="tw-flex tw-flex-col">
                  <div class="tw-flex-1">
                    <div
                      id="drag-section"
                      data-long-press-delay="500"
                      class="tw-relative tw-flex"
                      @mouseleave="resetCurTimeslot"
                    >
                      <!-- Loader -->
                      <div
                        v-if="showLoader"
                        class="tw-absolute tw-z-10 tw-grid tw-h-full tw-w-full tw-place-content-center"
                      >
                        <v-progress-circular
                          class="tw-text-green"
                          indeterminate
                        />
                      </div>

                      <div
                        v-for="(_, d) in days"
                        :key="d"
                        class="tw-relative tw-flex-1"
                        :class="
                          ((isGroup && loadingCalendarEvents) ||
                            loadingResponses.loading) &&
                          'tw-opacity-50'
                        "
                      >
                        <!-- Timeslots -->
                        <div v-for="(_, t) in times" :key="t" class="tw-w-full">
                          <div
                            class="timeslot tw-h-4 tw-border-r tw-border-[#DDDDDD99]"
                            :class="
                              timeslotClassStyle[d * times.length + t]?.class
                            "
                            :style="
                              timeslotClassStyle[d * times.length + t]?.style
                            "
                            v-on="timeslotVon[d * times.length + t]"
                          ></div>
                        </div>

                        <!-- Calendar events -->
                        <div
                          v-if="
                            !loadingCalendarEvents &&
                            (editing ||
                              alwaysShowCalendarEvents ||
                              showCalendarEvents)
                          "
                        >
                          <transition
                            :name="isGroup ? '' : 'fade-transition'"
                            v-for="event in calendarEventsByDay[
                              d + page * maxDaysPerPage
                            ]"
                            :key="event.id"
                            appear
                          >
                            <div
                              class="tw-absolute tw-w-full tw-select-none tw-p-px"
                              :style="{
                                top: `calc(${event.hoursOffset} * 4 * 1rem)`,
                                height: `calc(${event.hoursLength} * 4 * 1rem)`,
                              }"
                              style="pointer-events: none"
                            >
                              <div
                                class="tw-h-full tw-w-full tw-overflow-hidden tw-text-ellipsis tw-rounded tw-border tw-border-solid tw-p-1 tw-text-xs"
                                :class="
                                  event.free
                                    ? isGroup && !editing
                                      ? 'tw-border-white tw-bg-light-blue tw-opacity-50'
                                      : 'tw-border-dashed tw-border-blue'
                                    : isGroup && !editing
                                    ? 'tw-border-white tw-bg-light-blue'
                                    : 'tw-border-blue'
                                "
                              >
                                <div
                                  :class="`tw-text-${
                                    isGroup &&
                                    state !== states.EDIT_AVAILABILITY
                                      ? 'white'
                                      : noEventNames
                                      ? 'dark-gray'
                                      : 'blue'
                                  }`"
                                  class="ph-no-capture tw-font-medium"
                                >
                                  {{ noEventNames ? "BUSY" : event.summary }}
                                </div>
                              </div>
                            </div>
                          </transition>
                        </div>

                        <!-- Scheduled event -->
                        <div v-if="state === states.SCHEDULE_EVENT">
                          <div
                            v-if="
                              (dragStart && dragStart.col === d) ||
                              (!dragStart &&
                                curScheduledEvent &&
                                curScheduledEvent.dayIndex === d)
                            "
                            class="tw-absolute tw-w-full tw-select-none tw-p-px"
                            :style="scheduledEventStyle"
                            style="pointer-events: none"
                          >
                            <div
                              class="tw-h-full tw-w-full tw-overflow-hidden tw-text-ellipsis tw-rounded tw-border tw-border-solid tw-border-blue tw-bg-blue tw-p-px tw-text-xs"
                            >
                              <div class="tw-font-medium tw-text-white">
                                {{ event.name }}
                              </div>
                            </div>
                          </div>
                        </div>

                        <!-- Overlaid availabilities -->
                        <div v-if="overlayAvailability">
                          <div
                            v-for="(timeBlock, tb) in overlaidAvailability[d]"
                            :key="tb"
                            class="tw-absolute tw-w-full tw-select-none tw-p-px"
                            :style="{
                              top: `calc(${timeBlock.hoursOffset} * 4 * 1rem)`,
                              height: `calc(${timeBlock.hoursLength} * 4 * 1rem)`,
                            }"
                            style="pointer-events: none"
                          >
                            <div
                              class="tw-h-full tw-w-full tw-border-2"
                              :class="
                                timeBlock.type === 'available'
                                  ? 'overlay-avail-shadow-green tw-border-[#1C7D45B3] tw-bg-[#1C7D4533]'
                                  : 'overlay-avail-shadow-yellow tw-border-[#997700CC] tw-bg-[#FFE8B8B3]'
                              "
                            ></div>
                          </div>
                        </div>
                      </div>
                    </div>
                  </div>
                </div>

                <ZigZag
                  v-if="hasPrevPage"
                  left
                  class="tw-absolute tw-left-0 tw-top-0 tw-h-full tw-w-3"
                />
                <ZigZag
                  v-if="hasNextPage"
                  right
                  class="tw-absolute tw-right-0 tw-top-0 tw-h-full tw-w-3"
                />
              </div>

              <ToolRow
                v-if="!isPhone && !calendarOnly"
                :event="event"
                :state="state"
                :states="states"
                :cur-timezone.sync="curTimezone"
                :show-best-times.sync="showBestTimes"
                :is-weekly="isWeekly"
                :calendar-permission-granted="calendarPermissionGranted"
                :week-offset="weekOffset"
                :num-responses="respondents.length"
                :mobile-num-days.sync="mobileNumDays"
                :allow-schedule-event="allowScheduleEvent"
                @update:weekOffset="(val) => $emit('update:weekOffset', val)"
                @onShowBestTimesChange="onShowBestTimesChange"
                @scheduleEvent="scheduleEvent"
                @cancelScheduleEvent="cancelScheduleEvent"
                @confirmScheduleEvent="confirmScheduleEvent"
              />
            </div>

            <div
              v-if="!calendarOnly"
              :class="calendarOnly ? 'tw-invisible' : 'tw-visible'"
              class="tw-sticky tw-top-14 tw-z-10 tw-mb-4 tw-h-11 tw-bg-white sm:tw-top-16"
            >
              <div
                :class="hasNextPage ? 'tw-visible' : 'tw-invisible'"
                class="tw-sticky tw-top-14 -tw-mr-2 tw-self-start tw-pt-1.5 sm:tw-top-16"
              >
                <v-btn class="tw-border-gray" outlined icon @click="nextPage"
                  ><v-icon>mdi-chevron-right</v-icon></v-btn
                >
              </div>
            </div>
          </template>
        </div>

        <!-- Respondents -->
        <div
          v-if="!calendarOnly"
          class="tw-w-full tw-bg-white tw-px-4 tw-py-4 sm:tw-sticky sm:tw-top-16 sm:tw-w-52 sm:tw-flex-none sm:tw-self-start sm:tw-py-0 sm:tw-pl-0 sm:tw-pr-0 sm:tw-pt-14"
        >
          <div
            class="tw-flex tw-flex-col tw-gap-5"
            v-if="state == states.EDIT_AVAILABILITY"
          >
            <div
              v-if="!(calendarPermissionGranted && !event.daysOnly)"
              class="tw-text-sm tw-italic tw-text-dark-gray"
            >
              {{ userHasResponded || curGuestId ? "Editing" : "Adding" }}
              availability as
              {{
                authUser
                  ? `${authUser.firstName} ${authUser.lastName}`
                  : curGuestId?.length > 0
                  ? curGuestId
                  : "a guest"
              }}
            </div>
            <AvailabilityTypeToggle
              v-if="!isGroup && !isPhone"
              class="tw-w-full"
              v-model="availabilityType"
            />
            <!-- User's calendar accounts -->
            <CalendarAccounts
              v-if="calendarPermissionGranted && !event.daysOnly"
              :toggleState="true"
              :eventId="event._id"
              :calendar-events-map="calendarEventsMap"
              :syncWithBackend="!isGroup"
              :allowAddCalendarAccount="!isGroup"
              @toggleCalendarAccount="toggleCalendarAccount"
              @toggleSubCalendarAccount="toggleSubCalendarAccount"
              :initialCalendarAccountsData="
                isGroup ? sharedCalendarAccounts : authUser.calendarAccounts
              "
            ></CalendarAccounts>

            <!-- Options section -->
            <div
              v-if="
                !isGroup &&
                !event.daysOnly &&
                overlayAvailabilitiesEnabled &&
                respondents.length > 0
              "
              ref="optionsSection"
            >
              <v-btn
                class="-tw-ml-2 tw-w-[calc(100%+1rem)] tw-justify-between tw-px-2"
                block
                text
                @click="toggleShowOptions"
              >
                <span class="tw-mr-1 tw-text-base tw-font-medium">Options</span>
                <v-icon :class="`tw-rotate-${showOptions ? '180' : '0'}`"
                  >mdi-chevron-down</v-icon
                ></v-btn
              >
              <v-expand-transition>
                <div v-show="showOptions">
<<<<<<< HEAD
                  <AvailabilityTypeToggle
                    class="tw-mb-2 tw-w-full"
                    v-model="availabilityType"
                  />

                  <BufferTimeSwitch
                    v-if="calendarPermissionGranted && !userHasResponded"
                    class="tw-w-full"
                    v-model="bufferTimeActive"
                    @update:bufferTime="(val) => (bufferTime = val)"
                  />
=======
                  <v-switch
                    v-if="respondents.length > 0"
                    class="tw-mt-0 tw-py-1"
                    inset
                    :input-value="overlayAvailability"
                    @change="updateOverlayAvailability"
                    hide-details
                  >
                    <template v-slot:label>
                      <div class="tw-text-xs tw-text-black">
                        Overlay everyone's availability
                      </div>
                    </template>
                  </v-switch>
>>>>>>> c2f8252b
                </div>
              </v-expand-transition>
            </div>

            <!-- Delete availability button -->
            <div v-if="userHasResponded || curGuestId">
              <v-dialog
                v-model="deleteAvailabilityDialog"
                width="500"
                persistent
              >
                <template v-slot:activator="{ on, attrs }">
                  <span
                    v-bind="attrs"
                    v-on="on"
                    class="tw-cursor-pointer tw-text-sm tw-text-red"
                  >
                    {{ !isGroup ? "Delete availability" : "Leave group" }}
                  </span>
                </template>

                <v-card>
                  <v-card-title>Are you sure?</v-card-title>
                  <v-card-text class="tw-text-sm tw-text-dark-gray"
                    >Are you sure you want to
                    {{
                      !isGroup
                        ? "delete your availability from this event?"
                        : "leave this group?"
                    }}</v-card-text
                  >
                  <v-card-actions>
                    <v-spacer />
                    <v-btn text @click="deleteAvailabilityDialog = false"
                      >Cancel</v-btn
                    >
                    <v-btn
                      text
                      color="error"
                      @click="
                        $emit('deleteAvailability')
                        deleteAvailabilityDialog = false
                      "
                      >{{ !isGroup ? "Delete" : "Leave" }}</v-btn
                    >
                  </v-card-actions>
                </v-card>
              </v-dialog>
            </div>
          </div>
          <template v-else>
            <RespondentsList
              ref="respondentsList"
              :event="event"
              :eventId="event._id"
              :curDate="getDateFromRowCol(curTimeslot.row, curTimeslot.col)"
              :curRespondent="curRespondent"
              :curRespondents="curRespondents"
              :curTimeslot="curTimeslot"
              :curTimeslotAvailability="curTimeslotAvailability"
              :respondents="respondents"
              :parsedResponses="parsedResponses"
              :isOwner="isOwner"
              :isGroup="isGroup"
              :attendees="event.attendees"
              :showCalendarEvents.sync="showCalendarEvents"
              @mouseOverRespondent="mouseOverRespondent"
              @mouseLeaveRespondent="mouseLeaveRespondent"
              @clickRespondent="clickRespondent"
              @editGuestAvailability="editGuestAvailability"
              @refreshEvent="refreshEvent"
            />
            <v-btn
              v-if="
                !authUser &&
                guestAddedAvailability &&
                !event.blindAvailabilityEnabled
              "
              text
              color="primary"
              class="-tw-ml-2 tw-px-2"
              @click="() => $emit('addAvailability')"
              >+ Add availability</v-btn
            >
          </template>
        </div>
      </div>

      <!-- Hint text (desktop) -->
      <v-expand-transition>
        <div
          :key="hintText"
          v-if="!isPhone && hintTextShown"
          class="tw-sticky tw-bottom-4 tw-z-10 tw-flex tw-px-4"
          :class="
            event.daysOnly ? 'sm:tw-mr-52' : 'sm:tw-ml-12 sm:tw-mr-[14.75rem]'
          "
        >
          <div
            class="tw-mt-2 tw-flex tw-w-full tw-items-center tw-justify-between tw-gap-1 tw-rounded-md tw-bg-off-white tw-p-2 tw-px-[7px] tw-text-sm tw-text-dark-gray"
          >
            <div class="tw-flex tw-items-center tw-gap-1">
              <v-icon small>mdi-information-outline</v-icon>
              {{ hintText }}
            </div>
            <v-icon small @click="closeHint">mdi-close</v-icon>
          </div>
        </div>
      </v-expand-transition>

      <ToolRow
        v-if="isPhone && !calendarOnly"
        class="tw-px-4"
        :event="event"
        :state="state"
        :states="states"
        :cur-timezone.sync="curTimezone"
        :show-best-times.sync="showBestTimes"
        :is-weekly="isWeekly"
        :calendar-permission-granted="calendarPermissionGranted"
        :week-offset="weekOffset"
        :num-responses="respondents.length"
        :mobile-num-days.sync="mobileNumDays"
        :allow-schedule-event="allowScheduleEvent"
        @update:weekOffset="(val) => $emit('update:weekOffset', val)"
        @onShowBestTimesChange="onShowBestTimesChange"
        @scheduleEvent="scheduleEvent"
        @cancelScheduleEvent="cancelScheduleEvent"
        @confirmScheduleEvent="confirmScheduleEvent"
      />

      <!-- Fixed bottom section for mobile -->
      <div
        v-if="isPhone && !calendarOnly"
        class="tw-fixed tw-bottom-16 tw-z-20 tw-w-full"
      >
        <!-- Hint text (mobile) -->
        <v-expand-transition>
          <template v-if="hintTextShown">
            <div :key="hintText">
              <div
                :class="`tw-flex tw-w-full tw-items-center tw-justify-between tw-gap-1 tw-bg-light-gray tw-px-2 tw-py-2 tw-text-sm tw-text-dark-gray`"
              >
                <div :class="`tw-flex tw-gap-${hintText.length > 60 ? 2 : 1}`">
                  <v-icon small>mdi-information-outline</v-icon>
                  <div>
                    {{ hintText }}
                  </div>
                </div>
                <v-icon small @click="closeHint">mdi-close</v-icon>
              </div>
            </div>
          </template>
        </v-expand-transition>

        <!-- Fixed pos availability toggle (mobile) -->
        <v-expand-transition>
          <div v-if="!isGroup && editing">
            <div class="tw-bg-white tw-p-4">
              <AvailabilityTypeToggle
                class="tw-w-full"
                v-model="availabilityType"
              />
            </div>
          </div>
        </v-expand-transition>

        <!-- GCal week selector -->
        <v-expand-transition>
          <div v-if="isWeekly && editing && calendarPermissionGranted">
            <div class="tw-h-16 tw-text-sm">
              <GCalWeekSelector
                :week-offset="weekOffset"
                @update:weekOffset="(val) => $emit('update:weekOffset', val)"
              />
            </div>
          </div>
        </v-expand-transition>

        <!-- Respondents list -->
        <v-expand-transition>
          <div v-if="delayedShowStickyRespondents">
            <div class="tw-bg-white tw-p-4">
              <RespondentsList
                :max-height="100"
                :event="event"
                :eventId="event._id"
                :curDate="getDateFromRowCol(curTimeslot.row, curTimeslot.col)"
                :curRespondent="curRespondent"
                :curRespondents="curRespondents"
                :curTimeslot="curTimeslot"
                :curTimeslotAvailability="curTimeslotAvailability"
                :respondents="respondents"
                :parsedResponses="parsedResponses"
                :isOwner="isOwner"
                :isGroup="isGroup"
                :attendees="event.attendees"
                :showCalendarEvents.sync="showCalendarEvents"
                @mouseOverRespondent="mouseOverRespondent"
                @mouseLeaveRespondent="mouseLeaveRespondent"
                @clickRespondent="clickRespondent"
                @editGuestAvailability="editGuestAvailability"
                @refreshEvent="refreshEvent"
              />
            </div>
          </div>
        </v-expand-transition>
      </div>
    </div>
  </span>
</template>

<style scoped>
.animate-bg-color {
  transition: background-color 0.25s ease-in-out;
}

.break {
  flex-basis: 100%;
  height: 0;
}
</style>

<style>
/* Make timezone select element the same width as content */
#timezone-select {
  width: 5px;
}
</style>

<script>
import {
  timeNumToTimeText,
  dateCompare,
  getDateHoursOffset,
  post,
  isBetween,
  clamp,
  isPhone,
  utcTimeToLocalTime,
  splitCalendarEventsByDay,
  dateToDowDate,
  _delete,
  get,
  getDateDayOffset,
  isDateBetween,
  generateEnabledCalendarsPayload,
  isTouchEnabled,
  isElementInViewport,
  getDaysInMonth,
  lightOrDark,
  removeTransparencyFromHex,
} from "@/utils"
import { availabilityTypes, eventTypes } from "@/constants"
import { mapMutations, mapActions, mapState } from "vuex"
import UserAvatarContent from "@/components/UserAvatarContent.vue"
import CalendarAccounts from "@/components/settings/CalendarAccounts.vue"
import Advertisement from "@/components/event/Advertisement.vue"
import ZigZag from "./ZigZag.vue"
import ConfirmDetailsDialog from "./ConfirmDetailsDialog.vue"
import ToolRow from "./ToolRow.vue"
import RespondentsList from "./RespondentsList.vue"
import GCalWeekSelector from "./GCalWeekSelector.vue"

import dayjs from "dayjs"
import utcPlugin from "dayjs/plugin/utc"
import timezonePlugin from "dayjs/plugin/timezone"
import AvailabilityTypeToggle from "./AvailabilityTypeToggle.vue"
import BufferTimeSwitch from "./BufferTimeSwitch.vue"
dayjs.extend(utcPlugin)
dayjs.extend(timezonePlugin)

export default {
  name: "ScheduleOverlap",
  props: {
    event: { type: Object, required: true },

    loadingCalendarEvents: { type: Boolean, default: false }, // Whether we are currently loading the calendar events
    calendarEventsMap: { type: Object, default: () => {} }, // Object of different users' calendar events
    sampleCalendarEventsByDay: { type: Array, required: false }, // Sample calendar events to use for example calendars
    calendarPermissionGranted: { type: Boolean, default: false }, // Whether user has granted google calendar permissions

    weekOffset: { type: Number, default: 0 }, // Week offset used for displaying calendar events on weekly schejs

    alwaysShowCalendarEvents: { type: Boolean, default: false }, // Whether to show calendar events all the time
    noEventNames: { type: Boolean, default: false }, // Whether to show "busy" instead of the event name
    calendarOnly: { type: Boolean, default: false }, // Whether to only show calendar and not respondents or any other controls
    interactable: { type: Boolean, default: true }, // Whether to allow user to interact with component
    showSnackbar: { type: Boolean, default: true }, // Whether to show snackbar when availability is automatically filled in
    animateTimeslotAlways: { type: Boolean, default: false }, // Whether to animate timeslots all the time
    showHintText: { type: Boolean, default: true }, // Whether to show the hint text telling user what to do

    curGuestId: { type: String, default: "" }, // Id of the current guest being edited

    initialTimezone: { type: Object, default: () => ({}) },

    // Availability Groups
    calendarAvailabilities: { type: Object, default: () => ({}) },
  },
  data() {
    return {
      states: {
        HEATMAP: "heatmap", // Display heatmap of availabilities
        SINGLE_AVAILABILITY: "single_availability", // Show one person's availability
        SUBSET_AVAILABILITY: "subset_availability", // Show availability for a subset of people
        BEST_TIMES: "best_times", // Show only the times that work for most people
        EDIT_AVAILABILITY: "edit_availability", // Edit current user's availability
        SCHEDULE_EVENT: "schedule_event", // Schedule event on gcal
      },
      state: "best_times",

      availability: new Set(), // The current user's availability
      ifNeeded: new Set(), // The current user's "if needed" availability
<<<<<<< HEAD
      availabilityType: availabilityTypes.AVAILABLE, // The current availability type
      bufferTimeActive: false, // Whether to buffer events when autofilling
      bufferTime: 15, // Buffer time in minutes
=======
>>>>>>> c2f8252b
      availabilityAnimTimeouts: [], // Timeouts for availability animation
      availabilityAnimEnabled: false, // Whether to animate timeslots changing colors
      maxAnimTime: 1200, // Max amount of time for availability animation
      unsavedChanges: false, // If there are unsaved availability changes
      curTimeslot: { row: -1, col: -1 }, // The currently highlighted timeslot
      timeslotSelected: false, // Whether a timeslot is selected (used to persist selection on desktop)
      curTimeslotAvailability: {}, // The users available for the current timeslot
      curRespondent: "", // Id of the active respondent (set on hover)
      curRespondents: [], // Id of currently selected respondents (set on click)
      sharedCalendarAccounts: {}, // The user's calendar accounts for changing calendar options for groups
      fetchedResponses: {}, // Responses fetched from the server for the dates currently shown
      loadingResponses: { loading: false, lastFetched: new Date().getTime() }, // Whether we're currently fetching the responses
      responsesFormatted: new Map(), // Map where date/time is mapped to the people that are available then

      /** Edit options */
      availabilityType: availabilityTypes.AVAILABLE, // The current availability type
      overlayAvailability: false, // Whether to overlay everyone's availability when editing

      /* Variables for drag stuff */
      DRAG_TYPES: {
        ADD: "add",
        REMOVE: "remove",
      },
      timeslot: {
        width: 0,
        height: 0,
      },
      dragging: false,
      dragType: "add",
      dragStart: null,
      dragCur: null,

      /* Variables for options */
      showOptions:
        localStorage["showAvailabilityOptions"] == undefined
          ? false
          : localStorage["showAvailabilityOptions"] == "true",
      curTimezone: this.initialTimezone,
      curScheduledEvent: null, // The scheduled event represented in the form {hoursOffset, hoursLength, dayIndex}
      showBestTimes: localStorage["showBestTimes"] == "true",
      deleteAvailabilityDialog: false,
      showCalendarEvents: false,

      /* Variables for scrolling */
      optionsVisible: false,
      calendarScrollLeft: 0, // The current scroll position of the calendar
      calendarMaxScroll: 0, // The maximum scroll amount of the calendar, scrolling to this point means we have scrolled to the end
      scrolledToRespondents: false, // whether we have scrolled to the respondents section
      delayedShowStickyRespondents: false, // showStickyRespondents variable but changes 100ms after the actual variable changes (to add some delay)
      delayedShowStickyRespondentsTimeout: null, // Timeout that sets delayedShowStickyRespondents

      /* Variables for pagination */
      page: 0,
      mobileNumDays: localStorage["mobileNumDays"]
        ? parseInt(localStorage["mobileNumDays"])
        : 3, // The number of days to show at a time on mobile
      pageHasChanged: false,

      hasRefreshedAuthUser: false,

      /* Variables for hint */
      hintState: true,

      /** Groups */
      manualAvailability: {},

      /** Constants */
      daysOfWeek: ["sun", "mon", "tue", "wed", "thu", "fri", "sat"],
      months: [
        "jan",
        "feb",
        "mar",
        "apr",
        "may",
        "jun",
        "jul",
        "aug",
        "sep",
        "oct",
        "nov",
        "dec",
      ],
    }
  },
  computed: {
    ...mapState(["authUser", "overlayAvailabilitiesEnabled"]),
    /** Only allow scheduling when a curScheduledEvent exists */
    allowScheduleEvent() {
      return !!this.curScheduledEvent
    },
    /** Returns the availability as an array */
    availabilityArray() {
      return [...this.availability].map((item) => new Date(item))
    },
    /** Returns the if needed availability as an array */
    ifNeededArray() {
      return [...this.ifNeeded].map((item) => new Date(item))
    },
    allowDrag() {
      return (
        this.state === this.states.EDIT_AVAILABILITY ||
        this.state === this.states.SCHEDULE_EVENT
      )
    },
    /** Returns an array of calendar events for all of the authUser's enabled calendars, separated by the day they occur on */
    calendarEventsByDay() {
      // If this is an example calendar
      if (this.sampleCalendarEventsByDay) return this.sampleCalendarEventsByDay

      // If the user isn't logged in
      if (!this.authUser) return []

      let events = []
      let event

      const calendarAccounts = this.isGroup
        ? this.sharedCalendarAccounts
        : this.authUser.calendarAccounts

      // Adds events from calendar accounts that are enabled
      for (const id in calendarAccounts) {
        if (!calendarAccounts[id].enabled) continue

        if (this.calendarEventsMap.hasOwnProperty(id)) {
          for (const index in this.calendarEventsMap[id].calendarEvents) {
            event = this.calendarEventsMap[id].calendarEvents[index]

            // Check if we need to update authUser (to get latest subcalendars)
            const subCalendars = calendarAccounts[id].subCalendars
            if (!subCalendars || !(event.calendarId in subCalendars)) {
              // authUser doesn't contain the subCalendar, so push event to events without checking if subcalendar is enabled
              // and queue the authUser to be refreshed
              events.push(event)
              if (!this.hasRefreshedAuthUser && !this.isGroup) {
                this.refreshAuthUser()
              }
              continue
            }

            // Push event to events if subcalendar is enabled
            if (subCalendars[event.calendarId].enabled) {
              events.push(event)
            }
          }
        }
      }

      const eventsCopy = JSON.parse(JSON.stringify(events))

      const calendarEventsByDay = splitCalendarEventsByDay(
        this.event,
        eventsCopy,
        this.weekOffset
      )

      return calendarEventsByDay
    },
    /** [SPECIFIC TO GROUPS] Returns an object mapping user ids to their calendar events separated by the day they occur on */
    groupCalendarEventsByDay() {
      if (this.event.type !== eventTypes.GROUP) return {}

      const userIdToEventsByDay = {}
      for (const userId in this.event.responses) {
        if (userId === this.authUser._id) {
          userIdToEventsByDay[userId] = this.calendarEventsByDay
        } else if (userId in this.calendarAvailabilities) {
          userIdToEventsByDay[userId] = splitCalendarEventsByDay(
            this.event,
            this.calendarAvailabilities[userId],
            this.weekOffset
          )
        }
      }

      return userIdToEventsByDay
    },
    curRespondentsSet() {
      return new Set(this.curRespondents)
    },
    /** Returns the max number of people in the curRespondents array available at any given time */
    curRespondentsMax() {
      let max = 0
      if (this.event.daysOnly) {
        for (const day of this.allDays) {
          const num = [
            ...(this.responsesFormatted.get(day.dateObject.getTime()) ??
              new Set()),
          ].filter((r) => this.curRespondentsSet.has(r)).length

          if (num > max) max = num
        }
      } else {
        for (const day of this.allDays) {
          for (const time of this.times) {
            const num = [
              ...this.getRespondentsForHoursOffset(
                day.dateObject,
                time.hoursOffset
              ),
            ].filter((r) => this.curRespondentsSet.has(r)).length

            if (num > max) max = num
          }
        }
      }
      return max
    },
    /** Returns the day offset caused by the timezone offset. If the timezone offset changes the date, dayOffset != 0 */
    dayOffset() {
      return Math.floor((this.event.startTime - this.timezoneOffset / 60) / 24)
    },
    /** Returns all the days that are encompassed by startDate and endDate */
    allDays() {
      const days = []

      for (let i = 0; i < this.event.dates.length; ++i) {
        const date = new Date(this.event.dates[i])
        const offsetDate = new Date(date)
        offsetDate.setDate(offsetDate.getDate() + this.dayOffset)

        let dateString = ""
        if (this.isSpecificDates) {
          dateString = `${
            this.months[offsetDate.getUTCMonth()]
          } ${offsetDate.getUTCDate()}`
        } else if (this.isGroup) {
          const tmpDate = dateToDowDate(
            this.event.dates,
            offsetDate,
            this.weekOffset,
            true
          )

          dateString = `${
            this.months[tmpDate.getUTCMonth()]
          } ${tmpDate.getUTCDate()}`
        }

        days.push({
          dayText: this.daysOfWeek[offsetDate.getUTCDay()],
          dateString,
          dateObject: date,
        })
      }

      return days
    },
    /** Returns a subset of all days based on the page number */
    days() {
      return this.allDays.slice(
        this.page * this.maxDaysPerPage,
        Math.min(this.event.dates.length, (this.page + 1) * this.maxDaysPerPage)
      )
    },
    /** Returns all the days of the month */
    monthDays() {
      const monthDays = []
      const allDaysSet = new Set(
        this.allDays.map((d) => d.dateObject.getTime())
      )

      // Calculate monthIndex and year from event start date and page num
      const date = new Date(this.event.dates[0])
      const monthIndex = date.getUTCMonth() + this.page
      const year = date.getUTCFullYear()

      const lastDayOfPrevMonth = new Date(Date.UTC(year, monthIndex, 0))
      const lastDayOfCurMonth = new Date(Date.UTC(year, monthIndex + 1, 0))

      // Calculate num days from prev month, cur month, and next month to show
      const curDate = new Date(lastDayOfPrevMonth)
      let numDaysFromPrevMonth = 0
      const numDaysInCurMonth = lastDayOfCurMonth.getUTCDate()
      const numDaysFromNextMonth = 6 - lastDayOfCurMonth.getUTCDay()
      if (lastDayOfPrevMonth.getUTCDay() < 6) {
        curDate.setUTCDate(
          curDate.getUTCDate() - lastDayOfPrevMonth.getUTCDay()
        )
        numDaysFromPrevMonth = lastDayOfPrevMonth.getUTCDay() + 1
      } else {
        curDate.setUTCDate(curDate.getUTCDate() + 1)
      }
      curDate.setUTCHours(this.event.startTime)

      // Add all days from prev month, cur month, and next month
      const totalDays =
        numDaysFromPrevMonth + numDaysInCurMonth + numDaysFromNextMonth
      for (let i = 0; i < totalDays; ++i) {
        // Only include days from the current month
        if (curDate.getUTCMonth() === lastDayOfCurMonth.getUTCMonth()) {
          monthDays.push({
            date: curDate.getUTCDate(),
            time: curDate.getTime(),
            dateObject: new Date(curDate),
            included: allDaysSet.has(curDate.getTime()),
          })
        } else {
          monthDays.push({
            date: "",
            time: curDate.getTime(),
            dateObject: new Date(curDate),
            included: false,
          })
        }

        curDate.setUTCDate(curDate.getUTCDate() + 1)
      }

      return monthDays
    },
    /** Map from datetime to whether that month day is included  */
    monthDayIncluded() {
      const includedMap = new Map()
      for (const monthDay of this.monthDays) {
        includedMap.set(monthDay.dateObject.getTime(), monthDay.included)
      }
      return includedMap
    },
    /** Returns the text to show for the current month */
    curMonthText() {
      const date = new Date(this.event.dates[0])
      const monthIndex = date.getUTCMonth() + this.page
      const year = date.getUTCFullYear()
      const lastDayOfCurMonth = new Date(Date.UTC(year, monthIndex + 1, 0))

      const monthText = this.months[lastDayOfCurMonth.getUTCMonth()]
      const yearText = lastDayOfCurMonth.getUTCFullYear()
      return `${monthText} ${yearText}`
    },
    defaultState() {
      // Either the heatmap or the best_times state, depending on the toggle
      return this.showBestTimes ? this.states.BEST_TIMES : this.states.HEATMAP
    },
    editing() {
      // Returns whether currently in the editing state
      return this.state === this.states.EDIT_AVAILABILITY
    },
    scheduling() {
      // Returns whether currently in the scheduling state
      return this.state === this.states.SCHEDULE_EVENT
    },
    isPhone() {
      return isPhone(this.$vuetify)
    },
    isOwner() {
      return this.authUser?._id === this.event.ownerId
    },
    isSpecificDates() {
      return this.event.type === eventTypes.SPECIFIC_DATES || !this.event.type
    },
    isWeekly() {
      return this.event.type === eventTypes.DOW
    },
    isGroup() {
      return this.event.type === eventTypes.GROUP
    },
    respondents() {
      return Object.values(this.parsedResponses).map((r) => r.user)
    },
    selectedGuestRespondent() {
      if (this.guestAddedAvailability) return this.guestName

      if (this.curRespondents.length !== 1) return ""

      const user = this.parsedResponses[this.curRespondents[0]].user
      return this.isGuest(user) ? user._id : ""
    },
    scheduledEventStyle() {
      const style = {}
      let top, height
      if (this.dragging) {
        top = this.dragStart.row
        height = this.dragCur.row - this.dragStart.row + 1
      } else {
        top = this.curScheduledEvent.hoursOffset * 4
        height = this.curScheduledEvent.hoursLength * 4
      }
      style.top = `calc(${top} * 1rem)`
      style.height = `calc(${height} * 1rem)`
      return style
    },
    /** Parses the responses to the Schej, makes necessary changes based on the type of event, and returns it */
    parsedResponses() {
      const parsed = {}

      // Return calendar availability if group
      if (this.event.type === eventTypes.GROUP) {
        for (const userId in this.event.responses) {
          const calendarEventsByDay = this.groupCalendarEventsByDay[userId]
          if (calendarEventsByDay) {
            // Get manual availability and convert to DOW dates
            const fetchedManualAvailability = this.getManualAvailabilityDow(
              this.fetchedResponses[userId]?.manualAvailability
            )
            const curManualAvailability =
              userId === this.authUser._id
                ? this.getManualAvailabilityDow(this.manualAvailability)
                : {}

            // Get availability from calendar events and use manual availability on the
            // "touched" days
            const availability = this.getAvailabilityFromCalendarEvents(
              calendarEventsByDay,
              {
                includeTouchedAvailability: true,
                fetchedManualAvailability: fetchedManualAvailability ?? {},
                curManualAvailability: curManualAvailability ?? {},
              }
            )

            parsed[userId] = {
              ...this.event.responses[userId],
              availability: availability,
            }
          } else {
            parsed[userId] = {
              ...this.event.responses[userId],
              availability: new Set(),
            }
          }
        }
        return parsed
      }

      // Return only current user availability if using blind availabilities and user is not owner
      if (this.event.blindAvailabilityEnabled && !this.isOwner) {
        const guestName = localStorage[this.guestNameKey]
        const userId = this.authUser?._id ?? guestName
        if (userId in this.event.responses) {
          const user = {
            ...this.event.responses[userId].user,
            _id: userId,
          }
          parsed[userId] = {
            ...this.event.responses[userId],
            availability: new Set(
              this.fetchedResponses[userId]?.availability?.map((a) =>
                new Date(a).getTime()
              )
            ),
            ifNeeded: new Set(
              this.fetchedResponses[userId]?.ifNeeded?.map((a) =>
                new Date(a).getTime()
              )
            ),
            user: user,
          }
        }
        return parsed
      }

      // Otherwise, parse responses so that if _id is null (i.e. guest user), then it is set to the guest user's name
      for (const k of Object.keys(this.event.responses)) {
        const newUser = {
          ...this.event.responses[k].user,
          _id: k,
        }
        parsed[k] = {
          ...this.event.responses[k],
          availability: new Set(
            this.fetchedResponses[k]?.availability?.map((a) =>
              new Date(a).getTime()
            )
          ),
          ifNeeded: new Set(
            this.fetchedResponses[k]?.ifNeeded?.map((a) =>
              new Date(a).getTime()
            )
          ),
          user: newUser,
        }
      }
      return parsed
    },
    max() {
      let max = 0
      for (const [dateTime, availability] of this.responsesFormatted) {
        if (availability.size > max) {
          max = availability.size
        }
      }

      return max
    },
    times() {
      /* Returns the times that are encompassed by startTime and endTime */
      const times = []

      for (let i = 0; i < this.event.duration; ++i) {
        const utcTimeNum = this.event.startTime + i
        const localTimeNum = utcTimeToLocalTime(utcTimeNum, this.timezoneOffset)

        times.push({
          hoursOffset: i,
          text: timeNumToTimeText(localTimeNum),
        })
        times.push({
          hoursOffset: i + 0.25,
        })
        times.push({
          hoursOffset: i + 0.5,
        })
        times.push({
          hoursOffset: i + 0.75,
        })
      }

      return times
    },
    timezoneOffset() {
      if (!("offset" in this.curTimezone)) {
        return new Date().getTimezoneOffset()
      }

      if (this.event.type === eventTypes.DOW) {
        return this.curTimezone.offset * -1
      }

      // Can't just get the offset directly from curTimezone because it doesn't account for dates in the future
      // when daylight savings might be in or out of effect, so instead, we get the timezone for the first date
      // of the event
      return (
        dayjs(this.event.dates[0]).tz(this.curTimezone.value).utcOffset() * -1 // Multiply by -1 because offset is flipped
      )
    },
    userHasResponded() {
      return this.authUser && this.authUser._id in this.parsedResponses
    },
    showLeftZigZag() {
      return this.calendarScrollLeft > 0
    },
    showRightZigZag() {
      return Math.ceil(this.calendarScrollLeft) < this.calendarMaxScroll
    },
    maxDaysPerPage() {
      return this.isPhone ? this.mobileNumDays : 7
    },
    hasNextPage() {
      if (this.event.daysOnly) {
        const lastDay = new Date(this.event.dates[this.event.dates.length - 1])
        const curDate = new Date(this.event.dates[0])
        const monthIndex = curDate.getUTCMonth() + this.page
        const year = curDate.getUTCFullYear()

        const lastDayOfCurMonth = new Date(Date.UTC(year, monthIndex + 1, 0))

        return lastDayOfCurMonth.getTime() < lastDay.getTime()
      }

      return (
        this.event.dates.length - (this.page + 1) * this.maxDaysPerPage > 0 ||
        this.event.type === eventTypes.GROUP
      )
    },
    hasPrevPage() {
      return this.page > 0 || this.event.type === eventTypes.GROUP
    },
    /** Returns whether the event has more than one page */
    hasPages() {
      return this.hasNextPage || this.hasPrevPage
    },

    showStickyRespondents() {
      return (
        this.isPhone &&
        !this.scrolledToRespondents &&
        (this.curTimeslot.row !== -1 ||
          this.curRespondent.length > 0 ||
          this.curRespondents.length > 0)
      )
    },

    // Hint stuff
    hintText() {
      if (this.isPhone) {
        switch (this.state) {
          case this.isGroup && this.states.EDIT_AVAILABILITY:
            return "Toggle which calendars are used. Tap and drag to edit your availability."
          case this.states.EDIT_AVAILABILITY:
            const daysOrTimes = this.event.daysOnly ? "days" : "times"
            if (this.availabilityType === availabilityTypes.IF_NEEDED) {
              return `Tap and drag to add your "if needed" ${daysOrTimes} in yellow.`
            }
            return `Tap and drag to add your "available" ${daysOrTimes} in green.`
          case this.states.SCHEDULE_EVENT:
            return "Tap and drag on the calendar to schedule a Google Calendar event during those times."
          default:
            return ""
        }
      }

      switch (this.state) {
        case this.isGroup && this.states.EDIT_AVAILABILITY:
          return "Toggle which calendars are used. Click and drag to edit your availability."
        case this.states.EDIT_AVAILABILITY:
          const daysOrTimes = this.event.daysOnly ? "days" : "times"
          if (this.availabilityType === availabilityTypes.IF_NEEDED) {
            return `Click and drag to add your "if needed" ${daysOrTimes} in yellow.`
          }
          return `Click and drag to add your "available" ${daysOrTimes} in green.`
        case this.states.SCHEDULE_EVENT:
          return "Click and drag on the calendar to schedule a Google Calendar event during those times."
        default:
          return ""
      }
    },
    hintClosed() {
      return !this.hintState || localStorage[this.hintStateLocalStorageKey]
    },
    hintStateLocalStorageKey() {
      return `closedHintText${this.state}` + ("&isGroup" ? this.isGroup : "")
    },
    hintTextShown() {
      return this.showHintText && this.hintText != "" && !this.hintClosed
    },

    timeslotClassStyle() {
      const classStyles = []
      for (let d = 0; d < this.days.length; ++d) {
        const day = this.days[d]
        for (let t = 0; t < this.times.length; ++t) {
          const time = this.times[t]
          classStyles.push(this.getTimeTimeslotClassStyle(day, time, d, t))
        }
      }
      return classStyles
    },
    dayTimeslotClassStyle() {
      const classStyles = []
      for (let i = 0; i < this.monthDays.length; ++i) {
        classStyles.push(
          this.getDayTimeslotClassStyle(this.monthDays[i].dateObject, i)
        )
      }
      return classStyles
    },
    timeslotVon() {
      const vons = []
      for (let d = 0; d < this.days.length; ++d) {
        for (let t = 0; t < this.times.length; ++t) {
          vons.push(this.getTimeslotVon(t, d))
        }
      }
      return vons
    },
    dayTimeslotVon() {
      const vons = []
      for (let i = 0; i < this.monthDays.length; ++i) {
        const row = Math.floor(i / 7)
        const col = i % 7
        vons.push(this.getTimeslotVon(row, col))
      }
      return vons
    },

    /** Whether to show spinner on top of availability grid */
    showLoader() {
      return (
        // Loading calendar events
        ((this.isGroup || this.alwaysShowCalendarEvents || this.editing) &&
          this.loadingCalendarEvents) ||
        // Loading responses
        this.loadingResponses.loading
      )
    },

    /** Localstorage key containing the guest's name */
    guestNameKey() {
      return `${this.event._id}.guestName`
    },
    /** The guest name stored in localstorage */
    guestName() {
      return localStorage[this.guestNameKey]
    },
    /** Whether a guest has added their availability (saved in localstorage) */
    guestAddedAvailability() {
      return (
        this.guestName?.length > 0 && this.guestName in this.parsedResponses
      )
    },

    /** Returns an array of time blocks representing the current user's availability
     * (used for displaying current user's availability on top of everybody else's availability)
     */
    overlaidAvailability() {
      const overlaidAvailability = []
      this.days.forEach((day, d) => {
        overlaidAvailability.push([])
        let curBlockIndex = 0
        this.times.forEach((time, t) => {
          const date = getDateHoursOffset(day.dateObject, time.hoursOffset)
          const dragAdd =
            this.dragging &&
            this.inDragRange(t, d) &&
            this.dragType === this.DRAG_TYPES.ADD
          const dragRemove =
            this.dragging &&
            this.inDragRange(t, d) &&
            this.dragType === this.DRAG_TYPES.REMOVE

          // Check if timeslot is available or if needed or in the drag region
          if (
            dragAdd ||
            (!dragRemove &&
              (this.availability.has(date.getTime()) ||
                this.ifNeeded.has(date.getTime())))
          ) {
            // Determine whether to render as available or if needed block
            let type = availabilityTypes.AVAILABLE
            if (dragAdd) {
              type = this.availabilityType
            } else {
              type = this.availability.has(date.getTime())
                ? availabilityTypes.AVAILABLE
                : availabilityTypes.IF_NEEDED
            }

            if (curBlockIndex in overlaidAvailability[d]) {
              if (overlaidAvailability[d][curBlockIndex].type === type) {
                // Increase block length if matching type and curBlockIndex exists
                overlaidAvailability[d][curBlockIndex].hoursLength += 0.25
              } else {
                // Add a new block because type is different
                overlaidAvailability[d].push({
                  hoursOffset: time.hoursOffset,
                  hoursLength: 0.25,
                  type,
                })
                curBlockIndex++
              }
            } else {
              // Add a new block because block doesn't exist for current index
              overlaidAvailability[d].push({
                hoursOffset: time.hoursOffset,
                hoursLength: 0.25,
                type,
              })
            }
          } else if (curBlockIndex in overlaidAvailability[d]) {
            // Only increment cur block index if block already exists at the current index
            curBlockIndex++
          }
        })
      })
      return overlaidAvailability
    },
  },
  methods: {
    ...mapMutations(["setAuthUser"]),
    ...mapActions(["showInfo", "showError"]),

    // -----------------------------------
    //#region Date
    // -----------------------------------

    /** Returns a date object from the dayindex and timeindex given */
    getDateFromDayTimeIndex(dayIndex, timeIndex) {
      return getDateHoursOffset(
        this.days[dayIndex].dateObject,
        this.times[timeIndex].hoursOffset
      )
    },

    /** Returns a date object from the dayindex and hoursoffset given */
    getDateFromDayHoursOffset(dayIndex, hoursOffset) {
      return getDateHoursOffset(this.days[dayIndex].dateObject, hoursOffset)
    },
    //#endregion

    // -----------------------------------
    //#region Respondent
    // -----------------------------------
    mouseOverRespondent(e, id) {
      if (this.curRespondents.length === 0) {
        if (this.state === this.defaultState) {
          this.state = this.states.SINGLE_AVAILABILITY
        }

        this.curRespondent = id
      }
    },
    mouseLeaveRespondent(e) {
      if (this.curRespondents.length === 0) {
        if (this.state === this.states.SINGLE_AVAILABILITY) {
          this.state = this.defaultState
        }

        this.curRespondent = ""
      }
    },
    clickRespondent(e, id) {
      this.state = this.states.SUBSET_AVAILABILITY
      this.curRespondent = ""

      if (this.curRespondentsSet.has(id)) {
        // Remove id
        this.curRespondents = this.curRespondents.filter((r) => r != id)

        // Go back to default state if all users deselected
        if (this.curRespondents.length === 0) {
          this.state = this.defaultState
        }
      } else {
        // Add id
        this.curRespondents.push(id)
      }

      e.stopPropagation()
    },
    deselectRespondents(e) {
      // Don't deselect respondents if toggled best times
      // or if this was fired by clicking on a timeslot
      if (
        e?.target?.previousElementSibling?.id === "show-best-times-toggle" ||
        e?.target?.firstChild?.firstChild?.id === "show-best-times-toggle" ||
        e?.target?.classList?.contains("timeslot") //&& this.isPhone)
      )
        return

      if (this.state === this.states.SUBSET_AVAILABILITY) {
        this.state = this.defaultState
      }

      this.curRespondents = []

      // Stop persisting timeslot
      this.timeslotSelected = false
      this.resetCurTimeslot()
    },

    isGuest(user) {
      return user._id == user.firstName
    },
    //#endregion

    // -----------------------------------
    //#region Aggregate user availability
    // -----------------------------------

    /** Fetches responses from server */
    fetchResponses() {
      if (this.calendarOnly) {
        this.fetchedResponses = this.event.responses
        return
      }

      let timeMin, timeMax
      if (this.event.type === eventTypes.GROUP) {
        if (this.event.dates.length > 0) {
          // Fetch the date range for the current week
          timeMin = new Date(this.event.dates[0])
          timeMax = new Date(this.event.dates[this.event.dates.length - 1])
          timeMax.setDate(timeMax.getDate() + 1)

          // Convert dow dates to discrete dates
          timeMin = dateToDowDate(
            this.event.dates,
            timeMin,
            this.weekOffset,
            true
          )
          timeMax = dateToDowDate(
            this.event.dates,
            timeMax,
            this.weekOffset,
            true
          )
        }
      } else {
        if (this.allDays.length > 0) {
          // Fetch the entire time range of availabilities
          timeMin = new Date(this.allDays[0].dateObject)
          timeMax = new Date(this.allDays[this.allDays.length - 1].dateObject)
          timeMax.setDate(timeMax.getDate() + 1)
        }
      }

      if (!timeMin || !timeMax) return

      // Fetch responses between timeMin and timeMax
      const url = `/events/${
        this.event._id
      }/responses?timeMin=${timeMin.toISOString()}&timeMax=${timeMax.toISOString()}`
      get(url)
        .then((responses) => {
          this.fetchedResponses = responses
          this.getResponsesFormatted()
        })
        .catch((err) => {
          this.showError(
            "There was an error fetching availability! Please refresh the page."
          )
        })
    },
    /** Formats the responses in a map where date/time is mapped to the people that are available then */
    getResponsesFormatted() {
      const lastFetched = new Date().getTime()
      this.loadingResponses.loading = true
      this.loadingResponses.lastFetched = lastFetched

      this.$worker
        .run(
          (days, times, parsedResponses, daysOnly) => {
            // Define functions locally because we can't import functions
            const splitTimeNum = (timeNum) => {
              const hours = Math.floor(timeNum)
              const minutes = Math.floor((timeNum - hours) * 60)
              return { hours, minutes }
            }
            const getDateHoursOffset = (date, hoursOffset) => {
              const { hours, minutes } = splitTimeNum(hoursOffset)
              const newDate = new Date(date)
              newDate.setHours(newDate.getHours() + hours)
              newDate.setMinutes(newDate.getMinutes() + minutes)
              return newDate
            }

            // Create array of all dates in the event
            const dates = []
            if (daysOnly) {
              for (const day of days) {
                dates.push(day.dateObject)
              }
            } else {
              for (const day of days) {
                for (const time of times) {
                  // Iterate through all the times
                  const date = getDateHoursOffset(
                    day.dateObject,
                    time.hoursOffset
                  )
                  dates.push(date)
                }
              }
            }

            // Create a map mapping time to the respondents available during that time
            const formatted = new Map()
            for (const date of dates) {
              formatted.set(date.getTime(), new Set())

              // Check every response and see if they are available for the given time
              for (const response of Object.values(parsedResponses)) {
                // Check availability array
                if (
                  response.availability?.has(date.getTime()) ||
                  response.ifNeeded?.has(date.getTime())
                ) {
                  formatted.get(date.getTime()).add(response.user._id)
                  continue
                }
              }
            }
            return formatted
          },
          [this.allDays, this.times, this.parsedResponses, this.event.daysOnly]
        )
        .then((formatted) => {
          // Only set responses formatted for the latest request
          if (lastFetched >= this.loadingResponses.lastFetched) {
            this.responsesFormatted = formatted
          }
        })
        .finally(() => {
          if (this.loadingResponses.lastFetched === lastFetched) {
            this.loadingResponses.loading = false
          }
        })
    },
    /** Returns a set of respondents for the given date/time */
    getRespondentsForHoursOffset(date, hoursOffset) {
      const d = getDateHoursOffset(date, hoursOffset)
      return this.responsesFormatted.get(d.getTime()) ?? new Set()
    },
    showAvailability(row, col) {
      if (this.state === this.states.EDIT_AVAILABILITY && this.isPhone) {
        // Don't show currently selected timeslot when on phone and editing
        return
      }

      // Update current timeslot (the timeslot that has a dotted border around it)
      this.curTimeslot = { row, col }

      if (this.state === this.states.EDIT_AVAILABILITY || this.curRespondent) {
        // Don't show availability when editing or when respondent is selected
        return
      }

      // Update current timeslot availability to show who is available for the given timeslot
      const available =
        this.responsesFormatted.get(
          this.getDateFromRowCol(row, col).getTime()
        ) ?? new Set()
      for (const respondent of this.respondents) {
        if (available.has(respondent._id)) {
          this.curTimeslotAvailability[respondent._id] = true
        } else {
          this.curTimeslotAvailability[respondent._id] = false
        }
      }
    },
    //#endregion

    // -----------------------------------
    //#region Current user availability
    // -----------------------------------
    async refreshAuthUser() {
      this.hasRefreshedAuthUser = true
      await get("/user/profile").then((authUser) => {
        this.setAuthUser(authUser)
      })
    },
    /** resets cur user availability to the response stored on the server */
    resetCurUserAvailability() {
      if (this.event.type === eventTypes.GROUP) {
        this.initSharedCalendarAccounts()
        this.manualAvailability = {}
      }

      this.availability = new Set()
      this.ifNeeded = new Set()
      if (this.userHasResponded) {
        this.populateUserAvailability(this.authUser._id)
      }
    },
    /** Populates the availability set for the auth user from the responses object stored on the server */
    populateUserAvailability(id) {
      this.availability =
        new Set(this.parsedResponses[id]?.availability) ?? new Set()
      this.ifNeeded = new Set(this.parsedResponses[id]?.ifNeeded) ?? new Set()
      this.$nextTick(() => (this.unsavedChanges = false))
    },
    /** Returns a set containing the available times based on the given calendar events object */
    getAvailabilityFromCalendarEvents(
      calendarEventsByDay,
      options = {
        includeTouchedAvailability: false, // Whether to include manual availability for touched days
        fetchedManualAvailability: {}, // Object mapping unix timestamp to array of manual availability (fetched from server)
        curManualAvailability: {}, // Manual availability with edits (takes precedence over fetchedManualAvailability)
      }
    ) {
      const availability = new Set()
      for (let i = 0; i < this.event.dates.length; ++i) {
        const date = new Date(this.event.dates[i])

        if (options.includeTouchedAvailability) {
          const endDate = getDateHoursOffset(date, this.event.duration)

          // Check if manual availability has been added for the current date
          let manualAvailabilityAdded = false

          for (const time in options.curManualAvailability) {
            if (date.getTime() <= time && time <= endDate.getTime()) {
              options.curManualAvailability[time].forEach((a) => {
                availability.add(new Date(a).getTime())
              })
              delete options.curManualAvailability[time]
              manualAvailabilityAdded = true
              break
            }
          }

          if (manualAvailabilityAdded) continue

          for (const time in options.fetchedManualAvailability) {
            if (date.getTime() <= time && time <= endDate.getTime()) {
              options.fetchedManualAvailability[time].forEach((a) => {
                availability.add(new Date(a).getTime())
              })
              delete options.fetchedManualAvailability[time]
              manualAvailabilityAdded = true
              break
            }
          }

          if (manualAvailabilityAdded) continue
        }

        for (const time of this.times) {
          // Check if there exists a calendar event that overlaps [time, time+0.5]
          let startDate = getDateHoursOffset(date, time.hoursOffset)
          const endDate = getDateHoursOffset(date, time.hoursOffset + 0.25)
          const index = calendarEventsByDay[i].findIndex((e) => {
            const bufferTimeInMS = this.bufferTimeActive
              ? this.bufferTime * 1000 * 60
              : 0
            const startDateBuffered = new Date(
              e.startDate.getTime() - bufferTimeInMS
            )
            const endDateBuffered = new Date(
              e.endDate.getTime() + bufferTimeInMS
            )

            const notIntersect =
              dateCompare(endDate, startDateBuffered) <= 0 ||
              dateCompare(startDate, endDateBuffered) >= 0
            return !notIntersect && !e.free
          })
          if (index === -1) {
            availability.add(startDate.getTime())
          }
        }
      }
      return availability
    },
    /** Constructs the availability array using calendarEvents array */
    setAvailabilityAutomatically() {
      // This is not a computed property because we should be able to change it manually from what it automatically fills in
      this.availability = new Set()
      const tmpAvailability = this.getAvailabilityFromCalendarEvents(
        this.calendarEventsByDay
      )

      const pageStartDate = getDateDayOffset(
        new Date(this.event.dates[0]),
        this.page * this.maxDaysPerPage
      )
      const pageEndDate = getDateDayOffset(pageStartDate, this.maxDaysPerPage)
      this.animateAvailability(tmpAvailability, pageStartDate, pageEndDate)
    },
    /** Animate the filling out of availability using setTimeout, between startDate and endDate */
    animateAvailability(availability, startDate, endDate) {
      this.availabilityAnimEnabled = true
      this.availabilityAnimTimeouts = []

      let msPerGroup = 25
      let blocksPerGroup = 2
      if (
        (availability.size / blocksPerGroup) * msPerGroup >
        this.maxAnimTime
      ) {
        blocksPerGroup = (availability.size * msPerGroup) / this.maxAnimTime
      }
      let availabilityArray = [...availability]
      availabilityArray = availabilityArray.filter((a) =>
        isDateBetween(a, startDate, endDate)
      )

      for (let i = 0; i < availabilityArray.length / blocksPerGroup + 1; ++i) {
        const timeout = setTimeout(() => {
          for (const a of availabilityArray.slice(
            i * blocksPerGroup,
            i * blocksPerGroup + blocksPerGroup
          )) {
            this.availability.add(a)
          }
          this.availability = new Set(this.availability)
          if (i >= availabilityArray.length / blocksPerGroup) {
            // Make sure the entire availability has been added (will not be guaranteed when only animating a portion of availability)
            this.availability = new Set(availability)
            this.availabilityAnimTimeouts.push(
              setTimeout(() => {
                this.availabilityAnimEnabled = false

                if (this.showSnackbar) {
                  this.showInfo(
                    "Your availability has been set automatically using your Google Calendar!"
                  )
                }
                this.unsavedChanges = false
              }, 500)
            )
          }
        }, i * msPerGroup)

        this.availabilityAnimTimeouts.push(timeout)
      }
    },
    stopAvailabilityAnim() {
      for (const timeout of this.availabilityAnimTimeouts) {
        clearTimeout(timeout)
      }
      this.availabilityAnimEnabled = false
    },
    async submitAvailability(name = "") {
      let payload = {}

      let type = ""
      // If this is a group submit enabled calendars, otherwise submit availability
      if (this.isGroup) {
        type = "group availability and calendars"
        payload = generateEnabledCalendarsPayload(this.sharedCalendarAccounts)
        payload.manualAvailability = {}
        for (const day of Object.keys(this.manualAvailability)) {
          payload.manualAvailability[day] = [
            ...this.manualAvailability[day],
          ].map((a) => new Date(a))
        }
      } else {
        type = "availability"
        payload.availability = this.availabilityArray
        payload.ifNeeded = this.ifNeededArray
        if (this.authUser) {
          payload.guest = false
        } else {
          payload.guest = true
          payload.name = name
          localStorage[this.guestNameKey] = name
        }
      }

      await post(`/events/${this.event._id}/response`, payload)

      // Update analytics
      const addedIfNeededTimes = this.ifNeededArray.length > 0
      if (this.authUser) {
        if (this.authUser._id in this.parsedResponses) {
          this.$posthog?.capture(`Edited ${type}`, {
            eventId: this.event._id,
            addedIfNeededTimes,
          })
        } else {
          this.$posthog?.capture(`Added ${type}`, {
            eventId: this.event._id,
            addedIfNeededTimes,
          })
        }
      } else {
        if (name in this.parsedResponses) {
          this.$posthog?.capture(`Edited ${type} as guest`, {
            eventId: this.event._id,
            name,
            addedIfNeededTimes,
          })
        } else {
          this.$posthog?.capture(`Added ${type} as guest`, {
            eventId: this.event._id,
            name,
            addedIfNeededTimes,
          })
        }
      }

      this.refreshEvent()
      this.unsavedChanges = false
    },
    async deleteAvailability(name = "") {
      const payload = {}
      if (this.authUser) {
        payload.guest = false
        payload.userId = this.authUser._id

        this.$posthog?.capture("Deleted availability", {
          eventId: this.event._id,
        })
      } else {
        payload.guest = true
        payload.name = name

        this.$posthog?.capture("Deleted availability as guest", {
          eventId: this.event._id,
          name,
        })
      }
      await _delete(`/events/${this.event._id}/response`, payload)
      this.availability = new Set()
      if (this.isGroup) this.$router.replace({ name: "home" })
      else this.refreshEvent()
    },
    //#endregion

    // -----------------------------------
    //#region Timeslot
    // -----------------------------------
    setTimeslotSize() {
      /* Gets the dimensions of each timeslot and assigns it to the timeslot variable */
      const timeslotEl = document.querySelector(".timeslot")
      if (timeslotEl) {
        ;({ width: this.timeslot.width, height: this.timeslot.height } =
          timeslotEl.getBoundingClientRect())
      }
    },
    /** Returns a class string and style object for the given time timeslot div */
    getTimeTimeslotClassStyle(day, time, d, t) {
      const date = getDateHoursOffset(day.dateObject, time.hoursOffset)
      const row = t
      const col = d
      const classStyle = this.getTimeslotClassStyle(date, row, col)

      // Add time timeslot specific stuff

      // Animation
      if (this.animateTimeslotAlways || this.availabilityAnimEnabled) {
        classStyle.class += "animate-bg-color "
      }

      // Border style
      if (
        (this.respondents.length > 0 ||
          this.state === this.states.EDIT_AVAILABILITY) &&
        this.curTimeslot.row === row &&
        this.curTimeslot.col === col
      ) {
        // Dashed border for currently selected timeslot
        classStyle.class +=
          "tw-border tw-border-dashed tw-border-black tw-z-10 "
      } else {
        // Normal border
        const fractionalTime = time.hoursOffset - parseInt(time.hoursOffset)
        if (fractionalTime === 0.25) {
          classStyle.class += "tw-border-b "
          classStyle.style.borderBottomStyle = "dashed"
        } else if (fractionalTime === 0.75) {
          classStyle.class += "tw-border-b "
        }

        if (col === 0) classStyle.class += "tw-border-l tw-border-l-gray "
        if (col === this.days.length - 1)
          classStyle.class += "tw-border-r tw-border-r-gray "
        if (row === 0) classStyle.class += "tw-border-t tw-border-t-gray "
        if (row === this.times.length - 1)
          classStyle.class += "tw-border-b tw-border-b-gray "
      }

      return classStyle
    },
    /** Returns the shared class string and style object for the given timeslot (either time timeslot or day timeslot) */
    getTimeslotClassStyle(date, row, col) {
      let c = ""
      const s = {}

      const timeslotRespondents =
        this.responsesFormatted.get(date.getTime()) ?? new Set()

      // Fill style
      if (
        !this.overlayAvailability &&
        this.state === this.states.EDIT_AVAILABILITY
      ) {
        // Set default background color to red (unavailable)
        s.backgroundColor = "#E523230D"

        // Show only current user availability
        const inDragRange = this.inDragRange(row, col)
        if (inDragRange) {
          // Set style if drag range goes over the current timeslot
          if (this.dragType === this.DRAG_TYPES.ADD) {
            if (this.availabilityType === availabilityTypes.AVAILABLE) {
              s.backgroundColor = "#00994C88"
            } else if (this.availabilityType === availabilityTypes.IF_NEEDED) {
              c += "tw-bg-yellow "
            }
          } else if (this.dragType === this.DRAG_TYPES.REMOVE) {
          }
        } else {
          // Otherwise just show the current availability
          // Show current availability from availability set
          if (this.availability.has(date.getTime())) {
            s.backgroundColor = "#00994C88"
          } else if (this.ifNeeded.has(date.getTime())) {
            c += "tw-bg-yellow "
          }
        }
      }

      if (this.state === this.states.SINGLE_AVAILABILITY) {
        // Show only the currently selected respondent's availability
        const respondent = this.curRespondent
        if (timeslotRespondents.has(respondent)) {
          if (this.parsedResponses[respondent]?.ifNeeded?.has(date.getTime())) {
            c += "tw-bg-yellow "
          } else {
            s.backgroundColor = "#00994C88"
          }
        }
      }

      if (
        this.overlayAvailability ||
        this.state === this.states.BEST_TIMES ||
        this.state === this.states.HEATMAP ||
        this.state === this.states.SCHEDULE_EVENT ||
        this.state === this.states.SUBSET_AVAILABILITY
      ) {
        let numRespondents
        let max

        if (
          this.state === this.states.BEST_TIMES ||
          this.state === this.states.HEATMAP ||
          this.state === this.states.SCHEDULE_EVENT
        ) {
          numRespondents = timeslotRespondents.size
          max = this.max
        } else if (this.state === this.states.SUBSET_AVAILABILITY) {
          numRespondents = [...timeslotRespondents].filter((r) =>
            this.curRespondentsSet.has(r)
          ).length

          max = this.curRespondentsMax
        } else if (this.overlayAvailability) {
          if (
            (this.userHasResponded || this.curGuestId?.length > 0) &&
            timeslotRespondents.has(this.authUser?._id ?? this.curGuestId)
          ) {
            // Subtract 1 because we do not want to include current user's availability
            numRespondents = timeslotRespondents.size - 1
            max = this.max
          } else {
            numRespondents = timeslotRespondents.size
            max = this.max
          }
        }

        const totalRespondents = this.respondents.length

        if (this.defaultState === this.states.BEST_TIMES) {
          if (max > 0 && numRespondents === max) {
            // Only set timeslot to green for the times that most people are available
            if (totalRespondents === 1 || this.overlayAvailability) {
              // Make single responses less saturated
              const green = "#00994CAA"
              s.backgroundColor = green
            } else {
              const green = "#00994C"
              s.backgroundColor = green
            }
          }
        } else if (this.defaultState === this.states.HEATMAP) {
          if (numRespondents > 0) {
            if (totalRespondents === 1) {
              // Make single responses less saturated
              const green = "#00994CAA"
              s.backgroundColor = green
            } else {
              // Determine color of timeslot based on number of people available
              const frac = numRespondents / max
              const green = "#00994C"
              let alpha
              if (!this.overlayAvailability) {
                alpha = Math.floor(frac * (255 - 30))
                  .toString(16)
                  .toUpperCase()
                  .substring(0, 2)
                  .padStart(2, "0")
                if (frac == 1) alpha = "FF"
              } else {
                alpha = Math.floor(frac * (255 - 85))
                  .toString(16)
                  .toUpperCase()
                  .substring(0, 2)
                  .padStart(2, "0")
              }

              s.backgroundColor = green + alpha
            }
          }
        }
      }

      return { class: c, style: s }
    },
    getDayTimeslotClassStyle(date, i) {
      const row = Math.floor(i / 7)
      const col = i % 7

      let classStyle
      // Only compute class style for days that are included
      if (this.monthDayIncluded.get(date.getTime())) {
        classStyle = this.getTimeslotClassStyle(date, row, col)
        if (this.state === this.states.EDIT_AVAILABILITY) {
          classStyle.class += "tw-cursor-pointer "
        }

        const backgroundColor = classStyle.style.backgroundColor
        if (
          backgroundColor &&
          lightOrDark(removeTransparencyFromHex(backgroundColor)) === "dark"
        ) {
          classStyle.class += "tw-text-white "
        }
      } else {
        classStyle = {
          class: "tw-bg-off-white tw-text-gray ",
          style: {},
        }
      }

      // Change default red:
      if (classStyle.style.backgroundColor === "#E523230D") {
        classStyle.style.backgroundColor = "#E523233B"
      }

      // Change edit green
      // if (classStyle.style.backgroundColor === "#00994C88") {
      //   classStyle.style.backgroundColor = "#29BC6880"
      // }

      // Border style
      if (
        (this.respondents.length > 0 ||
          this.state === this.states.EDIT_AVAILABILITY) &&
        this.curTimeslot.row === row &&
        this.curTimeslot.col === col &&
        this.monthDayIncluded.get(date.getTime())
      ) {
        // Dashed border for currently selected timeslot
        classStyle.class +=
          "tw-outline-2 tw-outline-dashed tw-outline-black tw-z-10 "
      } else {
        // Normal border
        if (col === 0) classStyle.class += "tw-border-l tw-border-l-gray "
        classStyle.class += "tw-border-r tw-border-r-gray "
        if (col !== 7 - 1) {
          classStyle.style.borderRightStyle = "dashed"
        }

        if (row === 0) classStyle.class += "tw-border-t tw-border-t-gray "
        classStyle.class += "tw-border-b tw-border-b-gray "
        if (row !== Math.floor(this.monthDays.length / 7) - 1) {
          classStyle.style.borderBottomStyle = "dashed"
        }
      }

      return classStyle
    },
    getTimeslotVon(row, col) {
      if (this.interactable) {
        return {
          click: () => {
            if (this.timeslotSelected) {
              // Get rid of persistent timeslot selection if clicked on the same timeslot that is currently being persisted
              if (
                row === this.curTimeslot.row &&
                col === this.curTimeslot.col
              ) {
                this.timeslotSelected = false
              }
            } else if (
              this.state !== this.states.EDIT_AVAILABILITY &&
              (this.userHasResponded || this.guestAddedAvailability)
            ) {
              // Persist timeslot selection if user has already responded
              this.timeslotSelected = true
            }

            this.showAvailability(row, col)
          },
          mousedown: () => {
            // Highlight availability button
            if (
              this.state === this.defaultState &&
              ((!this.isPhone &&
                !(this.userHasResponded || this.guestAddedAvailability)) ||
                this.respondents.length == 0)
            )
              this.highlightAvailabilityBtn()
          },
          mouseover: () => {
            // Only show availability on hover if timeslot is not being persisted
            if (!this.timeslotSelected) {
              this.showAvailability(row, col)
            }
          },
        }
      }
      return {}
    },
    resetCurTimeslot() {
      // Only reset cur timeslot if it isn't being persisted
      if (this.timeslotSelected) return

      this.curTimeslotAvailability = {}
      for (const respondent of this.respondents) {
        this.curTimeslotAvailability[respondent._id] = true
      }
      this.curTimeslot = { row: -1, col: -1 }

      // End drag if mouse left time grid
      this.endDrag()
    },
    //#endregion

    // -----------------------------------
    //#region Editing
    // -----------------------------------
    startEditing() {
      this.state = this.states.EDIT_AVAILABILITY
      this.availabilityType = availabilityTypes.AVAILABLE
      if (this.authUser) {
        this.resetCurUserAvailability()
      }
      this.$nextTick(() => (this.unsavedChanges = false))
      this.pageHasChanged = false
    },
    stopEditing() {
      this.state = this.defaultState
      this.stopAvailabilityAnim()

      // Reset options
      this.availabilityType = availabilityTypes.AVAILABLE
      this.overlayAvailability = false
    },
    highlightAvailabilityBtn() {
      this.$emit("highlightAvailabilityBtn")
    },
    editGuestAvailability(id) {
      this.populateUserAvailability(id)
      this.$emit("setCurGuestId", id)
      this.startEditing()
    },
    refreshEvent() {
      this.$emit("refreshEvent")
    },
    //#endregion

    // -----------------------------------
    //#region Schedule event
    // -----------------------------------
    scheduleEvent() {
      this.state = this.states.SCHEDULE_EVENT
    },
    cancelScheduleEvent() {
      this.state = this.defaultState
    },

    /** Redirect user to Google Calendar to finish the creation of the event */
    confirmScheduleEvent() {
      if (!this.curScheduledEvent) return
      // Get start date, and end date from the area that the user has dragged out
      const { dayIndex, hoursOffset, hoursLength } = this.curScheduledEvent
      let startDate = this.getDateFromDayHoursOffset(dayIndex, hoursOffset)
      let endDate = this.getDateFromDayHoursOffset(
        dayIndex,
        hoursOffset + hoursLength
      )

      if (this.isWeekly) {
        // Determine offset based on current day of the week.
        // People expect the event to be scheduled in the future, not the past, which is why this check exists
        let offset = 0
        if (new Date().getDay() > startDate.getDay()) {
          offset = 1
        }

        // Transform startDate and endDate to be the current week offset
        startDate = dateToDowDate(this.event.dates, startDate, offset, true)
        endDate = dateToDowDate(this.event.dates, endDate, offset, true)
      }

      // Format email string separated by commas
      const emails = this.respondents.map((r) => {
        // Return email if they are not a guest, otherwise return their name
        if (r.email.length > 0) {
          return r.email
        } else {
          return `${r.firstName} (no email)`
        }
      })
      const emailsString = encodeURIComponent(emails.join(","))

      // Format start and end date to be in the format required by gcal (remove -, :, and .000)
      const start = startDate.toISOString().replace(/([-:]|\.000)/g, "")
      const end = endDate.toISOString().replace(/([-:]|\.000)/g, "")

      // Construct Google Calendar event creation template url
      const url = `https://calendar.google.com/calendar/render?action=TEMPLATE&text=${encodeURIComponent(
        this.event.name
      )}&dates=${start}/${end}&details=${encodeURIComponent(
        "\n\nThis event was scheduled with schej: https://schej.it/e/"
      )}${this.event._id}&ctz=${this.curTimezone.value}&add=${emailsString}`

      // Navigate to url and reset state
      window.open(url, "_blank")
      this.state = this.defaultState
    },
    //#endregion

    // -----------------------------------
    //#region Drag Stuff
    // -----------------------------------
    normalizeXY(e) {
      /* Normalize the touch event to be relative to element */
      let pageX, pageY
      if ("touches" in e) {
        // is a touch event
        ;({ pageX, pageY } = e.touches[0])
      } else {
        // is a mouse event
        ;({ pageX, pageY } = e)
      }
      const { left, top } = e.currentTarget.getBoundingClientRect()
      const x = pageX - left
      const y = pageY - top - window.scrollY
      return { x, y }
    },
    clampRow(row) {
      if (this.event.daysOnly) {
        row = clamp(row, 0, Math.floor(this.monthDays.length / 7) - 1)
      } else {
        row = clamp(row, 0, this.times.length - 1)
      }
      return row
    },
    clampCol(col) {
      if (this.event.daysOnly) {
        col = clamp(col, 0, 7 - 1)
      } else {
        col = clamp(col, 0, this.days.length - 1)
      }
      return col
    },
    /** Returns row, col for the timeslot we are currently hovering over given the x and y position */
    getRowColFromXY(x, y) {
      const { width, height } = this.timeslot
      let col = Math.floor(x / width)
      let row = Math.floor(y / height)
      row = this.clampRow(row)
      col = this.clampCol(col)
      return {
        row,
        col,
      }
    },
    getDateFromRowCol(row, col) {
      if (this.event.daysOnly) {
        return this.monthDays[row * 7 + col]?.dateObject
      } else {
        if (!this.days[col] || !this.times[row]) return null
        return getDateHoursOffset(
          this.days[col].dateObject,
          this.times[row].hoursOffset
        )
      }
    },
    endDrag() {
      if (!this.allowDrag) return

      if (!this.dragStart || !this.dragCur) return

      if (this.state === this.states.EDIT_AVAILABILITY) {
        // Update availability set based on drag region
        let colInc =
          (this.dragCur.col - this.dragStart.col) /
          Math.abs(this.dragCur.col - this.dragStart.col)
        let rowInc =
          (this.dragCur.row - this.dragStart.row) /
          Math.abs(this.dragCur.row - this.dragStart.row)
        if (isNaN(colInc)) colInc = 1
        if (isNaN(rowInc)) rowInc = 1
        let r = this.dragStart.row
        while (r != this.dragCur.row + rowInc) {
          let c = this.dragStart.col
          while (c != this.dragCur.col + colInc) {
            const date = this.getDateFromRowCol(r, c)

            // Don't add to availability set if month day is not included
            if (
              this.event.daysOnly &&
              !this.monthDayIncluded.get(date.getTime())
            ) {
              c += colInc
              continue
            }

            if (this.dragType === this.DRAG_TYPES.ADD) {
              // Add / remove time from availability set
              if (this.availabilityType === availabilityTypes.AVAILABLE) {
                this.availability.add(date.getTime())
                this.ifNeeded.delete(date.getTime())
              } else if (
                this.availabilityType === availabilityTypes.IF_NEEDED
              ) {
                this.ifNeeded.add(date.getTime())
                this.availability.delete(date.getTime())
              }
            } else if (this.dragType === this.DRAG_TYPES.REMOVE) {
              this.availability.delete(date.getTime())
              this.ifNeeded.delete(date.getTime())
            }

            // Edit manualAvailability set if event is a GROUP
            if (this.event.type === eventTypes.GROUP) {
              const discreteDate = dateToDowDate(
                this.event.dates,
                date,
                this.weekOffset,
                true
              )
              const startDateOfDay = dateToDowDate(
                this.event.dates,
                this.days[c].dateObject,
                this.weekOffset,
                true
              )

              // If date not touched, then add all of the existing calendar availabilities and mark it as touched
              if (!(startDateOfDay.getTime() in this.manualAvailability)) {
                // Create new set
                this.manualAvailability[startDateOfDay.getTime()] = new Set()

                // Add the existing calendar availabilities
                const existingAvailability = this.getAvailabilityForDate(
                  this.days[c].dateObject
                )
                for (const a of existingAvailability) {
                  const convertedDate = dateToDowDate(
                    this.event.dates,
                    new Date(a),
                    this.weekOffset,
                    true
                  )
                  this.manualAvailability[startDateOfDay.getTime()].add(
                    convertedDate.getTime()
                  )
                }
              }

              // Add / remove time from manual availability set
              if (this.dragType === this.DRAG_TYPES.ADD) {
                this.manualAvailability[startDateOfDay.getTime()].add(
                  discreteDate.getTime()
                )
              } else if (this.dragType === this.DRAG_TYPES.REMOVE) {
                this.manualAvailability[startDateOfDay.getTime()].delete(
                  discreteDate.getTime()
                )
              }
            }

            c += colInc
          }
          r += rowInc
        }
        this.availability = new Set(this.availability)
      } else if (this.state === this.states.SCHEDULE_EVENT) {
        // Update scheduled event
        const dayIndex = this.dragStart.col
        const hoursOffset = this.dragStart.row / 4
        const hoursLength = (this.dragCur.row - this.dragStart.row + 1) / 4

        if (hoursLength > 0) {
          this.curScheduledEvent = { dayIndex, hoursOffset, hoursLength }
        } else {
          this.curScheduledEvent = null
        }
      }

      // Set dragging defaults
      this.dragging = false
      this.dragStart = null
      this.dragCur = null
    },
    inDragRange(row, col) {
      /* Returns whether the given day and time index is within the drag range */
      if (this.dragging) {
        return (
          (isBetween(row, this.dragStart.row, this.dragCur.row) ||
            isBetween(row, this.dragCur.row, this.dragStart.row)) &&
          (isBetween(col, this.dragStart.col, this.dragCur.col) ||
            isBetween(col, this.dragCur.col, this.dragStart.col))
        )
      }
    },
    moveDrag(e) {
      if (!this.allowDrag) return
      if (e.touches?.length > 1) return // If dragging with more than one finger
      if (!this.dragStart) return

      e.preventDefault()
      const { row, col } = this.getRowColFromXY(
        ...Object.values(this.normalizeXY(e))
      )
      this.dragCur = { row, col }
    },
    startDrag(e) {
      if (!this.allowDrag) return
      if (e.touches?.length > 1) return // If dragging with more than one finger

      const { row, col } = this.getRowColFromXY(
        ...Object.values(this.normalizeXY(e))
      )
      const date = this.getDateFromRowCol(row, col)

      // Dont start dragging if day not included in daysonly event
      if (this.event.daysOnly && !this.monthDayIncluded.get(date.getTime())) {
        return
      }

      this.dragging = true
      this.dragStart = { row, col }
      this.dragCur = { row, col }

      // Prevent scroll
      e.preventDefault()

      // Set drag type
      if (
        (this.availabilityType === availabilityTypes.AVAILABLE &&
          this.availability.has(date.getTime())) ||
        (this.availabilityType === availabilityTypes.IF_NEEDED &&
          this.ifNeeded.has(date.getTime()))
      ) {
        this.dragType = this.DRAG_TYPES.REMOVE
      } else {
        this.dragType = this.DRAG_TYPES.ADD
      }
    },
    //#endregion

    // -----------------------------------
    //#region Options
    // -----------------------------------
    getLocalTimezone() {
      const split = new Date(this.event.dates[0])
        .toLocaleTimeString("en-us", { timeZoneName: "short" })
        .split(" ")
      const localTimezone = split[split.length - 1]

      return localTimezone
    },
    onShowBestTimesChange() {
      localStorage["showBestTimes"] = this.showBestTimes
      if (
        this.state == this.states.BEST_TIMES ||
        this.state == this.states.HEATMAP
      )
        this.state = this.defaultState
    },
    toggleShowOptions() {
      this.showOptions = !this.showOptions
      localStorage["showAvailabilityOptions"] = this.showOptions
    },
    updateOverlayAvailability(val) {
      this.overlayAvailability = !!val
    },
    //#endregion

    // -----------------------------------
    //#region Scroll
    // -----------------------------------
    onCalendarScroll(e) {
      this.calendarMaxScroll = e.target.scrollWidth - e.target.offsetWidth
      this.calendarScrollLeft = e.target.scrollLeft
    },
    onScroll(e) {
      this.checkElementsVisible()
    },
    /** Checks whether certain elements are visible and sets variables accoringly */
    checkElementsVisible() {
      const optionsSectionEl = this.$refs.optionsSection
      if (optionsSectionEl) {
        this.optionsVisible = isElementInViewport(optionsSectionEl, {
          bottomOffset: -64,
        })
      }

      const respondentsListEl = this.$refs.respondentsList?.$el
      if (respondentsListEl) {
        this.scrolledToRespondents = isElementInViewport(respondentsListEl, {
          bottomOffset: -64,
        })
      }
    },
    //#endregion

    // -----------------------------------
    //#region Pagination
    // -----------------------------------
    nextPage(e) {
      e.stopImmediatePropagation()
      if (this.event.type === eventTypes.GROUP) {
        // Go to next page if there are still more days left to see
        // Otherwise, update week offset
        if ((this.page + 1) * this.maxDaysPerPage < this.event.dates.length) {
          this.page++
        } else {
          this.page = 0
          this.$emit("update:weekOffset", this.weekOffset + 1)
        }
      } else {
        this.page++
      }
      this.pageHasChanged = true
    },
    prevPage(e) {
      e.stopImmediatePropagation()
      if (this.event.type === eventTypes.GROUP) {
        // Go to prev page if there is a prev page
        // Otherwise, update week offset
        if (this.page > 0) {
          this.page--
        } else {
          this.page =
            Math.ceil(this.event.dates.length / this.maxDaysPerPage) - 1
          this.$emit("update:weekOffset", this.weekOffset - 1)
        }
      } else {
        this.page--
      }
      this.pageHasChanged = true
    },
    //#endregion

    // -----------------------------------
    //#region Resize
    // -----------------------------------
    onResize() {
      this.setTimeslotSize()
    },
    //#endregion

    // -----------------------------------
    //#region hint
    // -----------------------------------
    closeHint() {
      this.hintState = false
      localStorage[this.hintStateLocalStorageKey] = true
    },
    //#endregion

    // -----------------------------------
    //#region Group
    // -----------------------------------

    /** Toggles calendar account - in groups to enable/disable calendars */
    toggleCalendarAccount(payload) {
      this.sharedCalendarAccounts[payload.email].enabled = payload.enabled
      this.sharedCalendarAccounts = JSON.parse(
        JSON.stringify(this.sharedCalendarAccounts)
      )
    },

    /** Toggles sub calendar account - in groups to enable/disable sub calendars */
    toggleSubCalendarAccount(payload) {
      this.sharedCalendarAccounts[payload.email].subCalendars[
        payload.subCalendarId
      ].enabled = payload.enabled
      this.sharedCalendarAccounts = JSON.parse(
        JSON.stringify(this.sharedCalendarAccounts)
      )
    },

    /** Sets the initial sharedCalendarAccounts object */
    initSharedCalendarAccounts() {
      if (!this.authUser) return

      // Init shared calendar accounts to current calendar accounts
      this.sharedCalendarAccounts = JSON.parse(
        JSON.stringify(this.authUser.calendarAccounts)
      )

      // Disable all calendars
      for (const id in this.sharedCalendarAccounts) {
        this.sharedCalendarAccounts[id].enabled = false
        if (this.sharedCalendarAccounts[id].subCalendars) {
          for (const subCalendarId in this.sharedCalendarAccounts[id]
            .subCalendars) {
            this.sharedCalendarAccounts[id].subCalendars[
              subCalendarId
            ].enabled = false
          }
        }
      }

      // Enable calendars based on responses
      if (this.authUser._id in this.event.responses) {
        const enabledCalendars =
          this.event.responses[this.authUser._id].enabledCalendars

        for (const id in enabledCalendars) {
          this.sharedCalendarAccounts[id].enabled = true

          enabledCalendars[id].forEach((subCalendarId) => {
            this.sharedCalendarAccounts[id].subCalendars[
              subCalendarId
            ].enabled = true
          })
        }
      }
    },

    /** Based on the date, determine whether it has been touched */
    isTouched(date, availability = [...this.availability]) {
      const start = new Date(date)
      const end = new Date(date)
      end.setHours(end.getHours() + this.event.duration)

      for (const a of availability) {
        const availableTime = new Date(a).getTime()
        if (
          start.getTime() <= availableTime &&
          availableTime <= end.getTime()
        ) {
          return true
        }
      }

      return false
    },

    /** Returns a subset of availability for the current date */
    getAvailabilityForDate(date, availability = [...this.availability]) {
      const start = new Date(date)
      const end = new Date(date)
      end.setHours(end.getHours() + this.event.duration)

      const subset = new Set()
      for (const a of availability) {
        const availableTime = new Date(a).getTime()
        if (
          start.getTime() <= availableTime &&
          availableTime <= end.getTime()
        ) {
          subset.add(availableTime)
        }
      }

      return subset
    },

    /** Returns a copy of the manual availability, converted to dow dates */
    getManualAvailabilityDow(manualAvailability = this.manualAvailability) {
      if (!manualAvailability) return null

      const manualAvailabilityDow = {}
      for (const time in manualAvailability) {
        const dowTime = dateToDowDate(
          this.event.dates,
          new Date(parseInt(time)),
          this.weekOffset
        ).getTime()
        manualAvailabilityDow[dowTime] = [...manualAvailability[time]].map(
          (a) => dateToDowDate(this.event.dates, new Date(a), this.weekOffset)
        )
      }
      return manualAvailabilityDow
    },
    //#endregion

    /** Recalculate availability the calendar based on calendar events */
    reanimateAvailability() {
      if (
        this.state === this.states.EDIT_AVAILABILITY &&
        this.authUser &&
        !(this.authUser?._id in this.event.responses) && // User hasn't responded yet
        !this.loadingCalendarEvents &&
        (!this.unsavedChanges || this.availabilityAnimEnabled)
      ) {
        for (const timeout of this.availabilityAnimTimeouts) {
          clearTimeout(timeout)
        }
        this.setAvailabilityAutomatically()
      }
    },
  },
  watch: {
    availability() {
      if (this.state === this.states.EDIT_AVAILABILITY) {
        this.unsavedChanges = true
      }
    },
    event: {
      immediate: true,
      handler() {
        this.initSharedCalendarAccounts()
        this.fetchResponses()
      },
    },
    state(nextState, prevState) {
      this.$nextTick(() => this.checkElementsVisible())

      // Reset scheduled event when exiting schedule event state
      if (prevState === this.states.SCHEDULE_EVENT) {
        this.curScheduledEvent = null
      } else if (prevState === this.states.EDIT_AVAILABILITY) {
        this.unsavedChanges = false
      }
    },
    respondents: {
      immediate: true,
      handler() {
        this.curTimeslotAvailability = {}
        for (const respondent of this.respondents) {
          this.curTimeslotAvailability[respondent._id] = true
        }
      },
    },
    calendarEventsByDay() {
      this.reanimateAvailability()
    },
    page() {
      this.$nextTick(() => {
        this.setTimeslotSize()
      })
    },
    showStickyRespondents: {
      immediate: true,
      handler(cur) {
        clearTimeout(this.delayedShowStickyRespondentsTimeout)
        this.delayedShowStickyRespondentsTimeout = setTimeout(() => {
          this.delayedShowStickyRespondents = cur
        }, 100)
      },
    },
    maxDaysPerPage() {
      // Set page to 0 if user switches from portrait to landscape orientation and we're on an invalid page number,
      // i.e. we're on a page that displays 0 days
      if (this.page * this.maxDaysPerPage >= this.event.dates.length) {
        this.page = 0
      }
    },
    mobileNumDays() {
      // Save mobile num days in localstorage
      localStorage["mobileNumDays"] = this.mobileNumDays

      // Set timeslot size because it has changed
      this.$nextTick(() => {
        this.setTimeslotSize()
      })
    },
    weekOffset() {
      if (this.event.type === eventTypes.GROUP) {
        this.fetchResponses()
      }
    },
    parsedResponses() {
      // Theoretically, parsed responses should only be changing for groups
      this.getResponsesFormatted()

      // Repopulate user availability when editing availability (this happens when switching weeks in a group)
      if (
        this.event.type === eventTypes.GROUP &&
        this.state === this.states.EDIT_AVAILABILITY &&
        this.authUser
      ) {
        this.availability = new Set()
        this.populateUserAvailability(this.authUser._id)
      }
    },
    bufferTimeActive() {
      this.reanimateAvailability()
    },
    bufferTime() {
      if (this.bufferTimeActive) {
        this.reanimateAvailability()
      }
    },
  },
  created() {
    this.resetCurUserAvailability()

    addEventListener("click", this.deselectRespondents)
  },
  mounted() {
    // Set initial state to best_times or heatmap depending on show best times toggle.
    this.state = this.showBestTimes ? "best_times" : "heatmap"

    // Set initial calendar max scroll
    // this.calendarMaxScroll =
    //   this.$refs.calendar.scrollWidth - this.$refs.calendar.offsetWidth

    // Get timeslot size
    this.setTimeslotSize()
    addEventListener("resize", this.onResize)
    addEventListener("scroll", this.onScroll)
    if (!this.calendarOnly) {
      const timesEl = document.getElementById("drag-section")
      if (isTouchEnabled()) {
        timesEl.addEventListener("touchstart", this.startDrag)
        timesEl.addEventListener("touchmove", this.moveDrag)
        timesEl.addEventListener("touchend", this.endDrag)
        timesEl.addEventListener("touchcancel", this.endDrag)
      }
      timesEl.addEventListener("mousedown", this.startDrag)
      timesEl.addEventListener("mousemove", this.moveDrag)
      timesEl.addEventListener("mouseup", this.endDrag)
    }
  },
  beforeDestroy() {
    removeEventListener("click", this.deselectRespondents)
    removeEventListener("resize", this.onResize)
    removeEventListener("scroll", this.onScroll)
  },
  components: {
    AvailabilityTypeToggle,
    BufferTimeSwitch,
    UserAvatarContent,
    ZigZag,
    ConfirmDetailsDialog,
    ToolRow,
    CalendarAccounts,
    RespondentsList,
    Advertisement,
    GCalWeekSelector,
  },
}
</script><|MERGE_RESOLUTION|>--- conflicted
+++ resolved
@@ -410,7 +410,7 @@
               >
               <v-expand-transition>
                 <div v-show="showOptions">
-<<<<<<< HEAD
+                  <<<<<<< HEAD
                   <AvailabilityTypeToggle
                     class="tw-mb-2 tw-w-full"
                     v-model="availabilityType"
@@ -422,7 +422,7 @@
                     v-model="bufferTimeActive"
                     @update:bufferTime="(val) => (bufferTime = val)"
                   />
-=======
+                  =======
                   <v-switch
                     v-if="respondents.length > 0"
                     class="tw-mt-0 tw-py-1"
@@ -437,7 +437,7 @@
                       </div>
                     </template>
                   </v-switch>
->>>>>>> c2f8252b
+                  >>>>>>> c2f8252bd7d8906589b6787547df965f964e1df0
                 </div>
               </v-expand-transition>
             </div>
@@ -751,12 +751,6 @@
 
       availability: new Set(), // The current user's availability
       ifNeeded: new Set(), // The current user's "if needed" availability
-<<<<<<< HEAD
-      availabilityType: availabilityTypes.AVAILABLE, // The current availability type
-      bufferTimeActive: false, // Whether to buffer events when autofilling
-      bufferTime: 15, // Buffer time in minutes
-=======
->>>>>>> c2f8252b
       availabilityAnimTimeouts: [], // Timeouts for availability animation
       availabilityAnimEnabled: false, // Whether to animate timeslots changing colors
       maxAnimTime: 1200, // Max amount of time for availability animation
@@ -773,6 +767,8 @@
 
       /** Edit options */
       availabilityType: availabilityTypes.AVAILABLE, // The current availability type
+      bufferTimeActive: false, // Whether to buffer events when autofilling
+      bufferTime: 15, // Buffer time in minutes
       overlayAvailability: false, // Whether to overlay everyone's availability when editing
 
       /* Variables for drag stuff */
