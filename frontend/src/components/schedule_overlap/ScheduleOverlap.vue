<template>
  <span>
    <div class="tw-select-none tw-py-4" style="-webkit-touch-callout: none">
      <div class="tw-flex tw-flex-col sm:tw-flex-row">
        <div class="tw-flex tw-grow tw-pl-4" :class="isSignUp ? '' : 'tw-pr-4'">
          <template v-if="event.daysOnly">
            <div class="tw-grow">
              <div class="tw-flex tw-items-center tw-justify-between">
                <v-btn
                  :class="hasPrevPage ? 'tw-visible' : 'tw-invisible'"
                  class="tw-border-gray"
                  outlined
                  icon
                  @click="prevPage"
                  ><v-icon>mdi-chevron-left</v-icon></v-btn
                >
                <div
                  class="tw-text-lg tw-font-medium tw-capitalize sm:tw-text-xl"
                >
                  {{ curMonthText }}
                </div>
                <v-btn
                  :class="hasNextPage ? 'tw-visible' : 'tw-invisible'"
                  class="tw-border-gray"
                  outlined
                  icon
                  @click="nextPage"
                  ><v-icon>mdi-chevron-right</v-icon></v-btn
                >
              </div>
              <!-- Header -->
              <div class="tw-flex tw-w-full">
                <div
                  v-for="day in daysOfWeek"
                  class="tw-flex-1 tw-p-2 tw-text-center tw-text-base tw-capitalize tw-text-dark-gray"
                >
                  {{ day }}
                </div>
              </div>
              <!-- Days grid -->
              <div
                id="drag-section"
                class="tw-grid tw-grid-cols-7"
                @mouseleave="resetCurTimeslot"
              >
                <div
                  v-for="(day, i) in monthDays"
                  :key="day.time"
                  class="timeslot tw-aspect-square tw-p-2 tw-text-sm sm:tw-text-base"
                  :class="dayTimeslotClassStyle[i].class"
                  :style="dayTimeslotClassStyle[i].style"
                  v-on="dayTimeslotVon[i]"
                >
                  {{ day.date }}
                </div>
              </div>

              <v-expand-transition>
                <div
                  :key="hintText"
                  v-if="!isPhone && hintTextShown"
                  class="tw-sticky tw-bottom-4 tw-z-10 tw-flex"
                >
                  <div
                    class="tw-mt-2 tw-flex tw-w-full tw-items-center tw-justify-between tw-gap-1 tw-rounded-md tw-bg-off-white tw-p-2 tw-px-[7px] tw-text-sm tw-text-very-dark-gray"
                  >
                    <div class="tw-flex tw-items-center tw-gap-1">
                      <v-icon small>mdi-information-outline</v-icon>
                      {{ hintText }}
                    </div>
                    <v-icon small @click="closeHint">mdi-close</v-icon>
                  </div>
                </div>
              </v-expand-transition>

              <ToolRow
                v-if="!isPhone && !calendarOnly"
                :event="event"
                :state="state"
                :states="states"
                :cur-timezone.sync="curTimezone"
                :show-best-times.sync="showBestTimes"
                :hide-if-needed.sync="hideIfNeeded"
                :is-weekly="isWeekly"
                :calendar-permission-granted="calendarPermissionGranted"
                :week-offset="weekOffset"
                :num-responses="respondents.length"
                :mobile-num-days.sync="mobileNumDays"
                :allow-schedule-event="allowScheduleEvent"
                :show-event-options="showEventOptions"
                :time-type.sync="timeType"
                @toggleShowEventOptions="toggleShowEventOptions"
                @update:weekOffset="(val) => $emit('update:weekOffset', val)"
                @scheduleEvent="scheduleEvent"
                @cancelScheduleEvent="cancelScheduleEvent"
                @confirmScheduleEvent="confirmScheduleEvent"
              />
            </div>
          </template>
          <template v-else>
            <!-- Times -->
            <div
              :class="calendarOnly ? 'tw-w-12' : ''"
              class="tw-w-8 tw-flex-none sm:tw-w-12"
            >
              <div
                :class="calendarOnly ? 'tw-invisible' : 'tw-visible'"
                class="tw-sticky tw-top-14 tw-z-10 -tw-ml-3 tw-mb-3 tw-h-11 tw-bg-white sm:tw-top-16 sm:tw-ml-0"
              >
                <div
                  :class="hasPrevPage ? 'tw-visible' : 'tw-invisible'"
                  class="tw-sticky tw-top-14 tw-ml-0.5 tw-self-start tw-pt-1.5 sm:tw-top-16 sm:-tw-ml-2"
                >
                  <v-btn class="tw-border-gray" outlined icon @click="prevPage"
                    ><v-icon>mdi-chevron-left</v-icon></v-btn
                  >
                </div>
              </div>

              <div
                :class="calendarOnly ? '' : '-tw-ml-3'"
                class="-tw-mt-[8px] sm:tw-ml-0"
              >
                <div
                  v-for="(time, i) in splitTimes[0]"
                  :key="i"
                  class="tw-h-4 tw-pr-1 tw-text-right tw-text-xs tw-font-light tw-uppercase sm:tw-pr-2"
                >
                  {{ time.text }}
                </div>
              </div>

              <template v-if="splitTimes[1].length > 0">
                <div
                  :style="{
                    height: `${SPLIT_GAP_HEIGHT}px`,
                  }"
                ></div>
                <div
                  v-if="splitTimes[1].length > 0"
                  :class="calendarOnly ? '' : '-tw-ml-3'"
                  class="sm:tw-ml-0"
                >
                  <div
                    v-for="(time, i) in splitTimes[1]"
                    :key="i"
                    class="tw-h-4 tw-pr-1 tw-text-right tw-text-xs tw-font-light tw-uppercase sm:tw-pr-2"
                  >
                    {{ time.text }}
                  </div>
                </div>
              </template>
            </div>

            <!-- Middle section -->
            <div class="tw-grow">
              <div
                ref="calendar"
                @scroll="onCalendarScroll"
                class="tw-relative tw-flex tw-flex-col"
              >
                <!-- Days -->
                <div
                  :class="
                    sampleCalendarEventsByDay
                      ? undefined
                      : 'tw-sticky tw-top-14'
                  "
                  class="tw-z-10 tw-flex tw-h-14 tw-items-center tw-bg-white sm:tw-top-16"
                >
                  <div
                    v-for="(day, i) in days"
                    :key="i"
                    class="tw-flex-1 tw-bg-white"
                  >
                    <div class="tw-text-center">
                      <div
                        v-if="isSpecificDates || isGroup"
                        class="tw-text-[12px] tw-font-light tw-capitalize tw-text-very-dark-gray sm:tw-text-xs"
                      >
                        {{ day.dateString }}
                      </div>
                      <div class="tw-text-base tw-capitalize sm:tw-text-lg">
                        {{ day.dayText }}
                      </div>
                    </div>
                  </div>
                </div>

                <!-- Calendar -->
                <div class="tw-flex tw-flex-col">
                  <div class="tw-flex-1">
                    <div
                      id="drag-section"
                      data-long-press-delay="500"
                      class="tw-relative tw-flex"
                      @mouseleave="resetCurTimeslot"
                    >
                      <!-- Loader -->
                      <div
                        v-if="showLoader"
                        class="tw-absolute tw-z-10 tw-grid tw-h-full tw-w-full tw-place-content-center"
                      >
                        <v-progress-circular
                          class="tw-text-green"
                          indeterminate
                        />
                      </div>

                      <div
                        v-for="(_, d) in days"
                        :key="d"
                        class="tw-relative tw-flex-1"
                        :class="
                          ((isGroup && loadingCalendarEvents) ||
                            loadingResponses.loading) &&
                          'tw-opacity-50'
                        "
                      >
                        <!-- Timeslots -->
                        <div
                          v-for="(_, t) in splitTimes[0]"
                          :key="`${d}-${t}-0`"
                          class="tw-w-full"
                        >
                          <div
                            class="timeslot tw-h-4"
                            :class="
                              timeslotClassStyle[d * times.length + t]?.class
                            "
                            :style="
                              timeslotClassStyle[d * times.length + t]?.style
                            "
                            v-on="timeslotVon[d * times.length + t]"
                          ></div>
                        </div>

                        <template v-if="splitTimes[1].length > 0">
                          <div
                            :style="{
                              height: `${SPLIT_GAP_HEIGHT}px`,
                            }"
                          ></div>
                          <div
                            v-for="(_, t) in splitTimes[1]"
                            :key="`${d}-${t}-1`"
                            class="tw-w-full"
                          >
                            <div
                              class="timeslot tw-h-4"
                              :class="
                                timeslotClassStyle[
                                  d * times.length + t + splitTimes[0].length
                                ]?.class
                              "
                              :style="
                                timeslotClassStyle[
                                  d * times.length + t + splitTimes[0].length
                                ]?.style
                              "
                              v-on="
                                timeslotVon[
                                  d * times.length + t + splitTimes[0].length
                                ]
                              "
                            ></div>
                          </div>
                        </template>

                        <!-- Calendar events -->
                        <template
                          v-if="
                            !loadingCalendarEvents &&
                            (editing ||
                              alwaysShowCalendarEvents ||
                              showCalendarEvents)
                          "
                          v-for="calendarEvent in calendarEventsByDay[
                            d + page * maxDaysPerPage
                          ]"
                        >
                          <CalendarEventBlock
                            :blockStyle="getTimeBlockStyle(calendarEvent)"
                            :key="calendarEvent.id"
                            :calendarEvent="calendarEvent"
                            :isGroup="isGroup"
                            :isEditingAvailability="
                              state === states.EDIT_AVAILABILITY
                            "
                            :noEventNames="noEventNames"
                            :transitionName="isGroup ? '' : 'fade-transition'"
                          />
                        </template>

                        <!-- Scheduled event -->
                        <div v-if="state === states.SCHEDULE_EVENT">
                          <div
                            v-if="
                              (dragStart && dragStart.col === d) ||
                              (!dragStart &&
                                curScheduledEvent &&
                                curScheduledEvent.col === d)
                            "
                            class="tw-absolute tw-w-full tw-select-none tw-p-px"
                            :style="scheduledEventStyle"
                            style="pointer-events: none"
                          >
                            <div
                              class="tw-h-full tw-w-full tw-overflow-hidden tw-text-ellipsis tw-rounded tw-border tw-border-solid tw-border-blue tw-bg-blue tw-p-px tw-text-xs"
                            >
                              <div class="tw-font-medium tw-text-white">
                                {{ event.name }}
                              </div>
                            </div>
                          </div>
                        </div>

                        <!-- Sign up block being dragged -->
                        <div v-if="state === states.EDIT_SIGN_UP_BLOCKS">
                          <div
                            v-if="dragStart && dragStart.col === d"
                            class="tw-absolute tw-w-full tw-select-none tw-p-px"
                            :style="signUpBlockBeingDraggedStyle"
                            style="pointer-events: none"
                          >
                            <SignUpCalendarBlock
                              :title="newSignUpBlockName"
                              titleOnly
                              unsaved
                            />
                          </div>
                        </div>

                        <div v-if="isSignUp">
                          <!-- Sign up blocks -->
                          <div
                            v-for="block in signUpBlocksByDay[
                              d + page * maxDaysPerPage
                            ]"
                            :key="block._id"
                          >
                            <div
                              class="tw-absolute tw-w-full tw-select-none tw-p-px"
                              :style="{
                                top: `calc(${block.hoursOffset} * 4 * 1rem)`,
                                height: `calc(${block.hoursLength} * 4 * 1rem)`,
                              }"
                              @click="handleSignUpBlockClick(block)"
                            >
                              <SignUpCalendarBlock :signUpBlock="block" />
                            </div>
                          </div>

                          <!-- Sign up blocks to be added after hitting 'save' -->
                          <div
                            v-for="block in signUpBlocksToAddByDay[
                              d + page * maxDaysPerPage
                            ]"
                            :key="block._id"
                          >
                            <div
                              class="tw-absolute tw-w-full tw-select-none tw-p-px"
                              :style="{
                                top: `calc(${block.hoursOffset} * 4 * 1rem)`,
                                height: `calc(${block.hoursLength} * 4 * 1rem)`,
                              }"
                            >
                              <SignUpCalendarBlock
                                :title="block.name"
                                titleOnly
                                unsaved
                              />
                            </div>
                          </div>
                        </div>

                        <!-- Overlaid availabilities -->
                        <div v-if="overlayAvailability">
                          <div
                            v-for="(timeBlock, tb) in overlaidAvailability[d]"
                            :key="tb"
                            class="tw-absolute tw-w-full tw-select-none tw-p-px"
                            :style="getTimeBlockStyle(timeBlock)"
                            style="pointer-events: none"
                          >
                            <div
                              class="tw-h-full tw-w-full tw-border-2"
                              :class="
                                timeBlock.type === 'available'
                                  ? 'overlay-avail-shadow-green tw-border-[#00994CB3] tw-bg-[#00994C66]'
                                  : 'overlay-avail-shadow-yellow tw-border-[#997700CC] tw-bg-[#FFE8B8B3]'
                              "
                            ></div>
                          </div>
                        </div>
                      </div>
                    </div>
                  </div>
                </div>

                <ZigZag
                  v-if="hasPrevPage"
                  left
                  class="tw-absolute tw-left-0 tw-top-0 tw-h-full tw-w-3"
                />
                <ZigZag
                  v-if="hasNextPage"
                  right
                  class="tw-absolute tw-right-0 tw-top-0 tw-h-full tw-w-3"
                />
              </div>

              <!-- Hint text (desktop) -->
              <v-expand-transition>
                <div
                  :key="hintText"
                  v-if="!isPhone && hintTextShown"
                  class="tw-sticky tw-bottom-4 tw-z-10 tw-flex"
                >
                  <div
                    class="tw-mt-2 tw-flex tw-w-full tw-items-center tw-justify-between tw-gap-1 tw-rounded-md tw-bg-off-white tw-p-2 tw-px-[7px] tw-text-sm tw-text-very-dark-gray"
                  >
                    <div class="tw-flex tw-items-center tw-gap-1">
                      <v-icon small>mdi-information-outline</v-icon>
                      {{ hintText }}
                    </div>
                    <v-icon small @click="closeHint">mdi-close</v-icon>
                  </div>
                </div>
              </v-expand-transition>

              <v-expand-transition>
                <div
                  v-if="
                    state !== states.EDIT_AVAILABILITY &&
                    max !== respondents.length &&
                    Object.keys(fetchedResponses).length !== 0 &&
                    !loadingResponses.loading
                  "
                >
                  <div class="tw-mt-2 tw-text-sm tw-text-dark-gray">
                    Note: There's no time when all
                    {{ respondents.length }} respondents are available.
                  </div>
                </div>
              </v-expand-transition>

              <ToolRow
                v-if="!isPhone && !calendarOnly"
                :event="event"
                :state="state"
                :states="states"
                :cur-timezone.sync="curTimezone"
                :show-best-times.sync="showBestTimes"
                :hide-if-needed.sync="hideIfNeeded"
                :is-weekly="isWeekly"
                :calendar-permission-granted="calendarPermissionGranted"
                :week-offset="weekOffset"
                :num-responses="respondents.length"
                :mobile-num-days.sync="mobileNumDays"
                :allow-schedule-event="allowScheduleEvent"
                :show-event-options="showEventOptions"
                :time-type.sync="timeType"
                @toggleShowEventOptions="toggleShowEventOptions"
                @update:weekOffset="(val) => $emit('update:weekOffset', val)"
                @scheduleEvent="scheduleEvent"
                @cancelScheduleEvent="cancelScheduleEvent"
                @confirmScheduleEvent="confirmScheduleEvent"
              />
            </div>

            <div
              v-if="!calendarOnly"
              :class="calendarOnly ? 'tw-invisible' : 'tw-visible'"
              class="tw-sticky tw-top-14 tw-z-10 tw-mb-4 tw-h-11 tw-bg-white sm:tw-top-16"
            >
              <div
                :class="hasNextPage ? 'tw-visible' : 'tw-invisible'"
                class="tw-sticky tw-top-14 -tw-mr-2 tw-self-start tw-pt-1.5 sm:tw-top-16"
              >
                <v-btn class="tw-border-gray" outlined icon @click="nextPage"
                  ><v-icon>mdi-chevron-right</v-icon></v-btn
                >
              </div>
            </div>
          </template>
        </div>

        <!-- Right hand side content -->

        <div
          v-if="!calendarOnly"
          class="tw-px-4 tw-py-4 sm:tw-sticky sm:tw-top-16 sm:tw-flex-none sm:tw-self-start sm:tw-py-0 sm:tw-pl-0 sm:tw-pr-0 sm:tw-pt-14"
          :style="{ width: rightSideWidth }"
        >
          <!-- Show section on the right depending on some if conditions -->
          <template v-if="isSignUp">
            <div class="tw-mb-2 tw-text-lg tw-text-black">Slots</div>
            <div v-if="!isOwner" class="tw-mb-3 tw-flex tw-flex-col">
              <div
                class="tw-flex tw-flex-col tw-gap-1 tw-rounded-md tw-bg-light-gray tw-p-3 tw-text-xs tw-italic tw-text-dark-gray"
              >
                <div v-if="!authUser || alreadyRespondedToSignUpForm">
                  <a class="tw-underline" :href="`mailto:${event.ownerId}`"
                    >Contact sign up creator</a
                  >
                  to edit your slot
                </div>
                <div v-if="event.blindAvailabilityEnabled">
                  Responses are only visible to creator
                </div>
              </div>
            </div>
            <SignUpBlocksList
              ref="signUpBlocksList"
              :signUpBlocks="signUpBlocksByDay.flat()"
              :signUpBlocksToAdd="signUpBlocksToAddByDay.flat()"
              :isEditing="state == states.EDIT_SIGN_UP_BLOCKS"
              :isOwner="isOwner"
              :alreadyResponded="alreadyRespondedToSignUpForm"
              :anonymous="event.blindAvailabilityEnabled"
              @update:signUpBlock="editSignUpBlock"
              @delete:signUpBlock="deleteSignUpBlock"
              @signUpForBlock="$emit('signUpForBlock', $event)"
            />
          </template>
          <template v-else-if="state === states.SET_SPECIFIC_TIMES">
            <div class="tw-flex tw-flex-col tw-gap-2">
              <div class="tw-text-sm tw-italic tw-text-dark-gray">
                Click and drag on the grid to select the potential meeting times
              </div>

              <div class="tw-mt-2 tw-flex tw-flex-col tw-gap-1">
                <div class="tw-text-sm tw-font-medium">Legend:</div>
                <div class="tw-flex tw-items-center tw-gap-2">
                  <div class="tw-h-4 tw-w-4 tw-rounded tw-bg-gray"></div>
                  <span class="tw-text-sm">Blocked off</span>
                </div>
                <div class="tw-flex tw-items-center tw-gap-2">
                  <div
                    class="tw-h-4 tw-w-4 tw-rounded tw-border tw-border-gray tw-bg-white"
                  ></div>
                  <span class="tw-text-sm">Potential meeting times</span>
                </div>
              </div>
            </div>
          </template>
          <template v-else>
            <div
              class="tw-flex tw-flex-col tw-gap-5"
              v-if="state == states.EDIT_AVAILABILITY"
            >
              <div
                v-if="
                  !(
                    calendarPermissionGranted &&
                    !event.daysOnly &&
                    !addingAvailabilityAsGuest
                  )
                "
                class="tw-text-sm tw-italic tw-text-dark-gray"
              >
                {{
                  (userHasResponded && !addingAvailabilityAsGuest) || curGuestId
                    ? "Editing"
                    : "Adding"
                }}
                availability as
                {{
                  authUser && !addingAvailabilityAsGuest
                    ? `${authUser.firstName} ${authUser.lastName}`
                    : curGuestId?.length > 0
                    ? curGuestId
                    : "a guest"
                }}
              </div>
              <AvailabilityTypeToggle
                v-if="!isGroup && !isPhone"
                class="tw-w-full"
                v-model="availabilityType"
              />
              <!-- User's calendar accounts -->
              <CalendarAccounts
                v-if="
                  calendarPermissionGranted &&
                  !event.daysOnly &&
                  !addingAvailabilityAsGuest
                "
                :toggleState="true"
                :eventId="event._id"
                :calendar-events-map="calendarEventsMap"
                :syncWithBackend="!isGroup"
                :allowAddCalendarAccount="!isGroup"
                @toggleCalendarAccount="toggleCalendarAccount"
                @toggleSubCalendarAccount="toggleSubCalendarAccount"
                :initialCalendarAccountsData="
                  isGroup ? sharedCalendarAccounts : authUser.calendarAccounts
                "
              ></CalendarAccounts>

              <div v-if="showOverlayAvailabilityToggle">
                <v-switch
                  id="overlay-availabilities-toggle"
                  inset
                  :input-value="overlayAvailability"
                  @change="updateOverlayAvailability"
                  hide-details
                >
                  <template v-slot:label>
                    <div class="tw-text-sm tw-text-black">
                      Overlay availabilities
                    </div>
                  </template>
                </v-switch>

                <div class="tw-mt-2 tw-text-xs tw-text-dark-gray">
                  View everyone's availability while inputting your own
                </div>
              </div>

              <!-- Options section -->
              <div
                v-if="!event.daysOnly && showCalendarOptions"
                ref="optionsSection"
              >
                <ExpandableSection
                  label="Options"
                  :value="showEditOptions"
                  @input="toggleShowEditOptions"
                >
                  <div class="tw-flex tw-flex-col tw-gap-5 tw-pt-2.5">
                    <v-dialog
                      v-if="showCalendarOptions"
                      v-model="calendarOptionsDialog"
                      width="500"
                    >
                      <template v-slot:activator="{ on, attrs }">
                        <v-btn
                          outlined
                          class="tw-border-gray tw-text-sm"
                          v-on="on"
                          v-bind="attrs"
                        >
                          Calendar options...
                        </v-btn>
                      </template>

                      <v-card>
                        <v-card-title class="tw-flex">
                          <div>Calendar options</div>
                          <v-spacer />
                          <v-btn icon @click="calendarOptionsDialog = false">
                            <v-icon>mdi-close</v-icon>
                          </v-btn>
                        </v-card-title>
                        <v-card-text
                          class="tw-flex tw-flex-col tw-gap-6 tw-pb-8 tw-pt-2"
                        >
                          <AlertText v-if="isGroup" class="-tw-mb-4">
                            Calendar options will only updated for the current
                            group
                          </AlertText>

                          <BufferTimeSwitch
                            :bufferTime.sync="bufferTime"
                            :syncWithBackend="!isGroup"
                          />

                          <WorkingHoursToggle
                            :workingHours.sync="workingHours"
                            :timezone="curTimezone"
                            :syncWithBackend="!isGroup"
                          />
                        </v-card-text>
                      </v-card>
                    </v-dialog>
                  </div>
                </ExpandableSection>
              </div>

              <!-- Delete availability button -->
              <div
                v-if="
                  (!addingAvailabilityAsGuest && userHasResponded) || curGuestId
                "
              >
                <v-dialog
                  v-model="deleteAvailabilityDialog"
                  width="500"
                  persistent
                >
                  <template v-slot:activator="{ on, attrs }">
                    <span
                      v-bind="attrs"
                      v-on="on"
                      class="tw-cursor-pointer tw-text-sm tw-text-red"
                    >
                      {{ !isGroup ? "Delete availability" : "Leave group" }}
                    </span>
                  </template>

                  <v-card>
                    <v-card-title>Are you sure?</v-card-title>
                    <v-card-text class="tw-text-sm tw-text-dark-gray"
                      >Are you sure you want to
                      {{
                        !isGroup
                          ? "delete your availability from this event?"
                          : "leave this group?"
                      }}</v-card-text
                    >
                    <v-card-actions>
                      <v-spacer />
                      <v-btn text @click="deleteAvailabilityDialog = false"
                        >Cancel</v-btn
                      >
                      <v-btn
                        text
                        color="error"
                        @click="
                          $emit('deleteAvailability')
                          deleteAvailabilityDialog = false
                        "
                        >{{ !isGroup ? "Delete" : "Leave" }}</v-btn
                      >
                    </v-card-actions>
                  </v-card>
                </v-dialog>
              </div>
            </div>
            <template v-else>
              <RespondentsList
                ref="respondentsList"
                :event="event"
                :eventId="event._id"
                :days="allDays"
                :times="times"
                :curDate="getDateFromRowCol(curTimeslot.row, curTimeslot.col)"
                :curRespondent="curRespondent"
                :curRespondents="curRespondents"
                :curTimeslot="curTimeslot"
                :curTimeslotAvailability="curTimeslotAvailability"
                :respondents="respondents"
                :parsedResponses="parsedResponses"
                :isOwner="isOwner"
                :isGroup="isGroup"
                :attendees="event.attendees"
                :showCalendarEvents.sync="showCalendarEvents"
                :responsesFormatted="responsesFormatted"
                :timezone="curTimezone"
                :show-best-times.sync="showBestTimes"
                :hide-if-needed.sync="hideIfNeeded"
                :start-calendar-on-monday.sync="startCalendarOnMonday"
                :show-event-options="showEventOptions"
                :guestAddedAvailability="guestAddedAvailability"
                :addingAvailabilityAsGuest="addingAvailabilityAsGuest"
                @toggleShowEventOptions="toggleShowEventOptions"
                @addAvailability="$emit('addAvailability')"
                @addAvailabilityAsGuest="$emit('addAvailabilityAsGuest')"
                @mouseOverRespondent="mouseOverRespondent"
                @mouseLeaveRespondent="mouseLeaveRespondent"
                @clickRespondent="clickRespondent"
                @editGuestAvailability="editGuestAvailability"
                @refreshEvent="refreshEvent"
              />
            </template>
          </template>
        </div>
      </div>

      <ToolRow
        v-if="isPhone && !calendarOnly"
        class="tw-px-4"
        :event="event"
        :state="state"
        :states="states"
        :cur-timezone.sync="curTimezone"
        :show-best-times.sync="showBestTimes"
        :hide-if-needed.sync="hideIfNeeded"
        :start-calendar-on-monday.sync="startCalendarOnMonday"
        :is-weekly="isWeekly"
        :calendar-permission-granted="calendarPermissionGranted"
        :week-offset="weekOffset"
        :num-responses="respondents.length"
        :mobile-num-days.sync="mobileNumDays"
        :allow-schedule-event="allowScheduleEvent"
        :show-event-options="showEventOptions"
        :time-type.sync="timeType"
        @toggleShowEventOptions="toggleShowEventOptions"
        @update:weekOffset="(val) => $emit('update:weekOffset', val)"
        @scheduleEvent="scheduleEvent"
        @cancelScheduleEvent="cancelScheduleEvent"
        @confirmScheduleEvent="confirmScheduleEvent"
      />

      <!-- Fixed bottom section for mobile -->
      <div
        v-if="isPhone && !calendarOnly"
        class="tw-fixed tw-bottom-16 tw-z-20 tw-w-full"
      >
        <!-- Hint text (mobile) -->
        <v-expand-transition>
          <template v-if="hintTextShown">
            <div :key="hintText">
              <div
                :class="`tw-flex tw-w-full tw-items-center tw-justify-between tw-gap-1 tw-bg-light-gray tw-px-2 tw-py-2 tw-text-sm tw-text-very-dark-gray`"
              >
                <div :class="`tw-flex tw-gap-${hintText.length > 60 ? 2 : 1}`">
                  <v-icon small>mdi-information-outline</v-icon>
                  <div>
                    {{ hintText }}
                  </div>
                </div>
                <v-icon small @click="closeHint">mdi-close</v-icon>
              </div>
            </div>
          </template>
        </v-expand-transition>

        <!-- Fixed pos availability toggle (mobile) -->
        <v-expand-transition>
          <div v-if="!isGroup && editing && !isSignUp">
            <div class="tw-bg-white tw-p-4">
              <AvailabilityTypeToggle
                class="tw-w-full"
                v-model="availabilityType"
              />
            </div>
          </div>
        </v-expand-transition>

        <!-- GCal week selector -->
        <v-expand-transition>
          <div v-if="isWeekly && editing && calendarPermissionGranted">
            <div class="tw-h-16 tw-text-sm">
              <GCalWeekSelector
                :week-offset="weekOffset"
                :event="event"
                @update:weekOffset="(val) => $emit('update:weekOffset', val)"
                :start-on-monday="event.startOnMonday"
              />
            </div>
          </div>
        </v-expand-transition>

        <!-- Respondents list -->
        <v-expand-transition>
          <div v-if="delayedShowStickyRespondents">
            <div class="tw-bg-white tw-p-4">
              <RespondentsList
                :max-height="100"
                :event="event"
                :eventId="event._id"
                :days="allDays"
                :times="times"
                :curDate="getDateFromRowCol(curTimeslot.row, curTimeslot.col)"
                :curRespondent="curRespondent"
                :curRespondents="curRespondents"
                :curTimeslot="curTimeslot"
                :curTimeslotAvailability="curTimeslotAvailability"
                :respondents="respondents"
                :parsedResponses="parsedResponses"
                :isOwner="isOwner"
                :isGroup="isGroup"
                :attendees="event.attendees"
                :showCalendarEvents.sync="showCalendarEvents"
                :responsesFormatted="responsesFormatted"
                :timezone="curTimezone"
                :show-best-times.sync="showBestTimes"
                :hide-if-needed.sync="hideIfNeeded"
                :show-event-options="showEventOptions"
                :guestAddedAvailability="guestAddedAvailability"
                :addingAvailabilityAsGuest="addingAvailabilityAsGuest"
                @toggleShowEventOptions="toggleShowEventOptions"
                @addAvailability="$emit('addAvailability')"
                @addAvailabilityAsGuest="$emit('addAvailabilityAsGuest')"
                @mouseOverRespondent="mouseOverRespondent"
                @mouseLeaveRespondent="mouseLeaveRespondent"
                @clickRespondent="clickRespondent"
                @editGuestAvailability="editGuestAvailability"
                @refreshEvent="refreshEvent"
              />
            </div>
          </div>
        </v-expand-transition>
      </div>
    </div>
  </span>
</template>

<style scoped>
.animate-bg-color {
  transition: background-color 0.25s ease-in-out;
}

.break {
  flex-basis: 100%;
  height: 0;
}
</style>

<style>
/* Make timezone select element the same width as content */
#timezone-select {
  width: 5px;
}
</style>

<script>
import {
  timeNumToTimeText,
  dateCompare,
  getDateHoursOffset,
  post,
  put,
  isBetween,
  clamp,
  isPhone,
  utcTimeToLocalTime,
  splitTimeBlocksByDay,
  getTimeBlock,
  dateToDowDate,
  _delete,
  get,
  getDateDayOffset,
  isDateBetween,
  generateEnabledCalendarsPayload,
  isTouchEnabled,
  isElementInViewport,
  lightOrDark,
  removeTransparencyFromHex,
  userPrefers12h,
  getCalendarAccountKey,
  getISODateString,
  getDateWithTimezone,
  timeNumToTimeString,
} from "@/utils"
import {
  availabilityTypes,
  calendarOptionsDefaults,
  eventTypes,
  timeTypes,
} from "@/constants"
import { mapMutations, mapActions, mapState } from "vuex"
import UserAvatarContent from "@/components/UserAvatarContent.vue"
import CalendarAccounts from "@/components/settings/CalendarAccounts.vue"
import Advertisement from "@/components/event/Advertisement.vue"
import SignUpBlock from "@/components/sign_up_form/SignUpBlock.vue"
import SignUpCalendarBlock from "@/components/sign_up_form/SignUpCalendarBlock.vue"
import SignUpBlocksList from "@/components/sign_up_form/SignUpBlocksList.vue"
import ZigZag from "./ZigZag.vue"
import ConfirmDetailsDialog from "./ConfirmDetailsDialog.vue"
import ToolRow from "./ToolRow.vue"
import RespondentsList from "./RespondentsList.vue"
import GCalWeekSelector from "./GCalWeekSelector.vue"
import ExpandableSection from "../ExpandableSection.vue"
import WorkingHoursToggle from "./WorkingHoursToggle.vue"
import AlertText from "../AlertText.vue"

import dayjs from "dayjs"
import ObjectID from "bson-objectid"
import utcPlugin from "dayjs/plugin/utc"
import timezonePlugin from "dayjs/plugin/timezone"
import AvailabilityTypeToggle from "./AvailabilityTypeToggle.vue"
import BufferTimeSwitch from "./BufferTimeSwitch.vue"
import CalendarEventBlock from "./CalendarEventBlock.vue" // Added import
dayjs.extend(utcPlugin)
dayjs.extend(timezonePlugin)

export default {
  name: "ScheduleOverlap",
  props: {
    event: { type: Object, required: true },

    loadingCalendarEvents: { type: Boolean, default: false }, // Whether we are currently loading the calendar events
    calendarEventsMap: { type: Object, default: () => {} }, // Object of different users' calendar events
    sampleCalendarEventsByDay: { type: Array, required: false }, // Sample calendar events to use for example calendars
    calendarPermissionGranted: { type: Boolean, default: false }, // Whether user has granted google calendar permissions

    weekOffset: { type: Number, default: 0 }, // Week offset used for displaying calendar events on weekly schejs

    alwaysShowCalendarEvents: { type: Boolean, default: false }, // Whether to show calendar events all the time
    noEventNames: { type: Boolean, default: false }, // Whether to show "busy" instead of the event name
    calendarOnly: { type: Boolean, default: false }, // Whether to only show calendar and not respondents or any other controls
    interactable: { type: Boolean, default: true }, // Whether to allow user to interact with component
    showSnackbar: { type: Boolean, default: true }, // Whether to show snackbar when availability is automatically filled in
    animateTimeslotAlways: { type: Boolean, default: false }, // Whether to animate timeslots all the time
    showHintText: { type: Boolean, default: true }, // Whether to show the hint text telling user what to do

    curGuestId: { type: String, default: "" }, // Id of the current guest being edited
    addingAvailabilityAsGuest: { type: Boolean, default: false }, // Whether the signed in user is adding availability as a guest

    initialTimezone: { type: Object, default: () => ({}) },

    // Availability Groups
    calendarAvailabilities: { type: Object, default: () => ({}) },
  },
  data() {
    return {
      states: {
        HEATMAP: "heatmap", // Display heatmap of availabilities
        SINGLE_AVAILABILITY: "single_availability", // Show one person's availability
        SUBSET_AVAILABILITY: "subset_availability", // Show availability for a subset of people
        BEST_TIMES: "best_times", // Show only the times that work for most people
        EDIT_AVAILABILITY: "edit_availability", // Edit current user's availability
        EDIT_SIGN_UP_BLOCKS: "edit_sign_up_blocks", // Edit the slots on a sign up form
        SCHEDULE_EVENT: "schedule_event", // Schedule event on gcal
        SET_SPECIFIC_TIMES: "set_specific_times", // Set specific times for the event
      },
      state: "best_times",

      availability: new Set(), // The current user's availability
      ifNeeded: new Set(), // The current user's "if needed" availability
      tempTimes: new Set(), // The specific times that the user has selected for the event (pending save)
      availabilityAnimTimeouts: [], // Timeouts for availability animation
      availabilityAnimEnabled: false, // Whether to animate timeslots changing colors
      maxAnimTime: 1200, // Max amount of time for availability animation
      unsavedChanges: false, // If there are unsaved availability changes
      curTimeslot: { row: -1, col: -1 }, // The currently highlighted timeslot
      timeslotSelected: false, // Whether a timeslot is selected (used to persist selection on desktop)
      curTimeslotAvailability: {}, // The users available for the current timeslot
      curRespondent: "", // Id of the active respondent (set on hover)
      curRespondents: [], // Id of currently selected respondents (set on click)
      sharedCalendarAccounts: {}, // The user's calendar accounts for changing calendar options for groups
      fetchedResponses: {}, // Responses fetched from the server for the dates currently shown
      loadingResponses: { loading: false, lastFetched: new Date().getTime() }, // Whether we're currently fetching the responses
      responsesFormatted: new Map(), // Map where date/time is mapped to the people that are available then

      /* Sign up form */
      signUpBlocksByDay: [], // The current event's sign up blocks by day
      signUpBlocksToAddByDay: [], // The sign up blocks to be added after hitting 'save'

      /* Edit options */
      showEditOptions:
        localStorage["showEditOptions"] == undefined
          ? false
          : localStorage["showEditOptions"] == "true",
      availabilityType: availabilityTypes.AVAILABLE, // The current availability type
      overlayAvailability: false, // Whether to overlay everyone's availability when editing
      bufferTime: calendarOptionsDefaults.bufferTime, // Set in mounted()
      workingHours: calendarOptionsDefaults.workingHours, // Set in mounted()

      /* Event Options */
      showEventOptions:
        localStorage["showEventOptions"] == undefined
          ? false
          : localStorage["showEventOptions"] == "true",
      showBestTimes:
        localStorage["showBestTimes"] == undefined
          ? false
          : localStorage["showBestTimes"] == "true",
      hideIfNeeded: false,

      /* Variables for drag stuff */
      DRAG_TYPES: {
        ADD: "add",
        REMOVE: "remove",
      },
      SPLIT_GAP_HEIGHT: 40,
      timeslot: {
        width: 0,
        height: 0,
      },
      dragging: false,
      dragType: "add",
      dragStart: null,
      dragCur: null,

      /* Variables for options */
      curTimezone: this.initialTimezone,
      curScheduledEvent: null, // The scheduled event represented in the form {hoursOffset, hoursLength, dayIndex}
      timeType:
        localStorage["timeType"] ??
        (userPrefers12h() ? timeTypes.HOUR12 : timeTypes.HOUR24), // Whether 12-hour or 24-hour
      showCalendarEvents: false,
      startCalendarOnMonday: false,
      // localStorage["startCalendarOnMonday"] == undefined
      //   ? false
      //   : localStorage["startCalendarOnMonday"] == "true",

      /* Dialogs */
      deleteAvailabilityDialog: false,
      calendarOptionsDialog: false,

      /* Variables for scrolling */
      optionsVisible: false,
      calendarScrollLeft: 0, // The current scroll position of the calendar
      calendarMaxScroll: 0, // The maximum scroll amount of the calendar, scrolling to this point means we have scrolled to the end
      scrolledToRespondents: false, // whether we have scrolled to the respondents section
      delayedShowStickyRespondents: false, // showStickyRespondents variable but changes 100ms after the actual variable changes (to add some delay)
      delayedShowStickyRespondentsTimeout: null, // Timeout that sets delayedShowStickyRespondents

      /* Variables for pagination */
      page: 0,
      mobileNumDays: localStorage["mobileNumDays"]
        ? parseInt(localStorage["mobileNumDays"])
        : 3, // The number of days to show at a time on mobile
      pageHasChanged: false,

      hasRefreshedAuthUser: false,

      /* Variables for hint */
      hintState: true,

      /** Groups */
      manualAvailability: {},

      /** Constants */
      months: [
        "jan",
        "feb",
        "mar",
        "apr",
        "may",
        "jun",
        "jul",
        "aug",
        "sep",
        "oct",
        "nov",
        "dec",
      ],
    }
  },
  computed: {
    ...mapState(["authUser", "overlayAvailabilitiesEnabled"]),
    /** Returns the width of the right side of the calendar */
    rightSideWidth() {
      if (this.isPhone) return "100%"
      return this.isSignUp ? "18rem" : "13rem"
    },
    /** Returns the days of the week in the correct order */
    daysOfWeek() {
      return !this.startCalendarOnMonday
        ? ["sun", "mon", "tue", "wed", "thu", "fri", "sat"]
        : ["mon", "tue", "wed", "thu", "fri", "sat", "sun"]
    },
    /** Only allow scheduling when a curScheduledEvent exists */
    allowScheduleEvent() {
      return !!this.curScheduledEvent
    },
    /** Returns the availability as an array */
    availabilityArray() {
      return [...this.availability].map((item) => new Date(item))
    },
    /** Returns the if needed availability as an array */
    ifNeededArray() {
      return [...this.ifNeeded].map((item) => new Date(item))
    },
    allowDrag() {
      return (
        this.state === this.states.EDIT_AVAILABILITY ||
        this.state === this.states.EDIT_SIGN_UP_BLOCKS ||
        this.state === this.states.SCHEDULE_EVENT ||
        this.state === this.states.SET_SPECIFIC_TIMES
      )
    },
    /** Returns an array of calendar events for all of the authUser's enabled calendars, separated by the day they occur on */
    calendarEventsByDay() {
      // If this is an example calendar
      if (this.sampleCalendarEventsByDay) return this.sampleCalendarEventsByDay

      // If the user isn't logged in or is adding availability as a guest
      if (!this.authUser || this.addingAvailabilityAsGuest) return []

      let events = []
      let event

      const calendarAccounts = this.isGroup
        ? this.sharedCalendarAccounts
        : this.authUser.calendarAccounts

      // Adds events from calendar accounts that are enabled
      for (const id in calendarAccounts) {
        if (!calendarAccounts[id].enabled) continue

        if (this.calendarEventsMap.hasOwnProperty(id)) {
          for (const index in this.calendarEventsMap[id].calendarEvents) {
            event = this.calendarEventsMap[id].calendarEvents[index]

            // Check if we need to update authUser (to get latest subcalendars)
            const subCalendars = calendarAccounts[id].subCalendars
            if (!subCalendars || !(event.calendarId in subCalendars)) {
              // authUser doesn't contain the subCalendar, so push event to events without checking if subcalendar is enabled
              // and queue the authUser to be refreshed
              events.push(event)
              if (!this.hasRefreshedAuthUser && !this.isGroup) {
                this.refreshAuthUser()
              }
              continue
            }

            // Push event to events if subcalendar is enabled
            if (subCalendars[event.calendarId].enabled) {
              events.push(event)
            }
          }
        }
      }

      const eventsCopy = JSON.parse(JSON.stringify(events))

      const calendarEventsByDay = splitTimeBlocksByDay(
        this.event,
        eventsCopy,
        this.weekOffset,
        this.timezoneOffset
      )

      return calendarEventsByDay
    },
    /** [SPECIFIC TO GROUPS] Returns an object mapping user ids to their calendar events separated by the day they occur on */
    groupCalendarEventsByDay() {
      if (this.event.type !== eventTypes.GROUP) return {}

      const userIdToEventsByDay = {}
      for (const userId in this.event.responses) {
        if (userId === this.authUser._id) {
          userIdToEventsByDay[userId] = this.calendarEventsByDay
        } else if (userId in this.calendarAvailabilities) {
          userIdToEventsByDay[userId] = splitTimeBlocksByDay(
            this.event,
            this.calendarAvailabilities[userId],
            this.weekOffset,
            this.timezoneOffset
          )
        }
      }

      return userIdToEventsByDay
    },
    curRespondentsSet() {
      return new Set(this.curRespondents)
    },

    // -----------------------------------
    //#region Sign up form
    // -----------------------------------

    /** Returns the name of the new sign up block being dragged */
    newSignUpBlockName() {
      return `Slot #${
        this.signUpBlocksByDay.flat().length +
        this.signUpBlocksToAddByDay.flat().length +
        1
      }`
    },

    /** Returns the max allowable drag */
    maxSignUpBlockRowSize() {
      if (!this.dragStart || !this.isSignUp) return null

      const selectedDay = this.signUpBlocksByDay[this.dragStart.col]
      const selectedDayToAdd = this.signUpBlocksToAddByDay[this.dragStart.col]

      if (selectedDay.length === 0 && selectedDayToAdd.length === 0) return null

      let maxSize = Infinity
      for (const block of [...selectedDay, ...selectedDayToAdd]) {
        if (block.hoursOffset * 4 > this.dragStart.row) {
          maxSize = Math.min(
            maxSize,
            block.hoursOffset * 4 - this.dragStart.row
          )
        }
      }

      return maxSize
    },

    /** Whether the current user has already responded to the sign up form */
    alreadyRespondedToSignUpForm() {
      if (!this.authUser || !this.signUpBlocksByDay) return false

      return this.signUpBlocksByDay.some((dayBlocks) =>
        dayBlocks.some((block) =>
          block.responses?.some(
            (response) => response.userId === this.authUser._id
          )
        )
      )
    },

    //#endregion

    /** Returns the max number of people in the curRespondents array available at any given time */
    curRespondentsMax() {
      let max = 0
      if (this.event.daysOnly) {
        for (const day of this.allDays) {
          const num = [
            ...(this.responsesFormatted.get(day.dateObject.getTime()) ??
              new Set()),
          ].filter((r) => this.curRespondentsSet.has(r)).length

          if (num > max) max = num
        }
      } else {
        for (let i = 0; i < this.event.dates.length; i++) {
          const date = new Date(this.event.dates[i])
          for (const time of this.times) {
            const num = [
              ...this.getRespondentsForHoursOffset(date, time.hoursOffset),
            ].filter((r) => this.curRespondentsSet.has(r)).length

            if (num > max) max = num
          }
        }
      }
      return max
    },
    /** Returns the day offset caused by the timezone offset. If the timezone offset changes the date, dayOffset != 0 */
    dayOffset() {
      return Math.floor((this.event.startTime - this.timezoneOffset / 60) / 24)
    },
    /** Returns all the days that are encompassed by startDate and endDate */
    allDays() {
      const days = []
      const datesSoFar = new Set()

      const getDateString = (date) => {
        let dateString = ""
        let dayString = ""
        const offsetDate = new Date(date)
        offsetDate.setDate(offsetDate.getDate() + this.dayOffset)
        if (this.isSpecificDates) {
          dateString = `${
            this.months[offsetDate.getUTCMonth()]
          } ${offsetDate.getUTCDate()}`
          dayString = this.daysOfWeek[offsetDate.getUTCDay()]
        } else if (this.isGroup || this.isWeekly) {
          const tmpDate = dateToDowDate(
            this.event.dates,
            offsetDate,
            this.weekOffset,
            true
          )

          dateString = `${
            this.months[tmpDate.getUTCMonth()]
          } ${tmpDate.getUTCDate()}`
          dayString = this.daysOfWeek[tmpDate.getUTCDay()]
        }
        return { dateString, dayString }
      }

      for (let i = 0; i < this.event.dates.length; ++i) {
        const date = new Date(this.event.dates[i])
        datesSoFar.add(date.getTime())

        const { dayString, dateString } = getDateString(date)
        days.push({
          dayText: dayString,
          dateString,
          dateObject: date,
        })
      }

      let dayIndex = 0
      for (let i = 0; i < this.event.dates.length; ++i) {
        const date = new Date(this.event.dates[i])
        // See if the date goes into the next day
        const localStart = new Date(
          date.getTime() - this.timezoneOffset * 60 * 1000
        )
        const localEnd = new Date(
          date.getTime() +
            this.event.duration * 60 * 60 * 1000 -
            this.timezoneOffset * 60 * 1000
        )
        const localEndIsMidnight =
          localEnd.getUTCHours() === 0 && localEnd.getUTCMinutes() === 0
        if (
          localStart.getUTCDate() !== localEnd.getUTCDate() &&
          !localEndIsMidnight
        ) {
          // The date goes into the next day. Split the date into two dates
          let nextDate = new Date(date)
          nextDate.setUTCDate(nextDate.getUTCDate() + 1)
          if (!datesSoFar.has(nextDate.getTime())) {
            datesSoFar.add(nextDate.getTime())

            const { dayString, dateString } = getDateString(nextDate)
            days.splice(dayIndex + 1, 0, {
              dayText: dayString,
              dateString,
              dateObject: nextDate,
              excludeTimes: true,
            })
            dayIndex++
          }
        }
        dayIndex++
      }

      return days
    },
    /** Returns a subset of all days based on the page number */
    days() {
      return this.allDays.slice(
        this.page * this.maxDaysPerPage,
        (this.page + 1) * this.maxDaysPerPage
      )
    },
    /** Returns all the days of the month */
    monthDays() {
      const monthDays = []
      const allDaysSet = new Set(
        this.allDays.map((d) => d.dateObject.getTime())
      )

      // Calculate monthIndex and year from event start date and page num
      const date = new Date(this.event.dates[0])
      const monthIndex = date.getUTCMonth() + this.page
      const year = date.getUTCFullYear()

      const lastDayOfPrevMonth = new Date(Date.UTC(year, monthIndex, 0))
      const lastDayOfCurMonth = new Date(Date.UTC(year, monthIndex + 1, 0))

      // Calculate num days from prev month, cur month, and next month to show
      const curDate = new Date(lastDayOfPrevMonth)
      let numDaysFromPrevMonth = 0
      const numDaysInCurMonth = lastDayOfCurMonth.getUTCDate()
      const numDaysFromNextMonth = 6 - lastDayOfCurMonth.getUTCDay()
      const hasDaysFromPrevMonth = !this.startCalendarOnMonday
        ? lastDayOfPrevMonth.getUTCDay() < 6
        : lastDayOfPrevMonth.getUTCDay() != 0
      if (hasDaysFromPrevMonth) {
        curDate.setUTCDate(
          curDate.getUTCDate() -
            (lastDayOfPrevMonth.getUTCDay() -
              (this.startCalendarOnMonday ? 1 : 0))
        )
        numDaysFromPrevMonth = lastDayOfPrevMonth.getUTCDay() + 1
      } else {
        curDate.setUTCDate(curDate.getUTCDate() + 1)
      }
      curDate.setUTCHours(this.event.startTime)

      // Add all days from prev month, cur month, and next month
      const totalDays =
        numDaysFromPrevMonth + numDaysInCurMonth + numDaysFromNextMonth
      for (let i = 0; i < totalDays; ++i) {
        // Only include days from the current month
        if (curDate.getUTCMonth() === lastDayOfCurMonth.getUTCMonth()) {
          monthDays.push({
            date: curDate.getUTCDate(),
            time: curDate.getTime(),
            dateObject: new Date(curDate),
            included: allDaysSet.has(curDate.getTime()),
          })
        } else {
          monthDays.push({
            date: "",
            time: curDate.getTime(),
            dateObject: new Date(curDate),
            included: false,
          })
        }

        curDate.setUTCDate(curDate.getUTCDate() + 1)
      }

      return monthDays
    },
    /** Map from datetime to whether that month day is included  */
    monthDayIncluded() {
      const includedMap = new Map()
      for (const monthDay of this.monthDays) {
        includedMap.set(monthDay.dateObject.getTime(), monthDay.included)
      }
      return includedMap
    },
    /** Returns the text to show for the current month */
    curMonthText() {
      const date = new Date(this.event.dates[0])
      const monthIndex = date.getUTCMonth() + this.page
      const year = date.getUTCFullYear()
      const lastDayOfCurMonth = new Date(Date.UTC(year, monthIndex + 1, 0))

      const monthText = this.months[lastDayOfCurMonth.getUTCMonth()]
      const yearText = lastDayOfCurMonth.getUTCFullYear()
      return `${monthText} ${yearText}`
    },
    defaultState() {
      // Either the heatmap or the best_times state, depending on the toggle
      return this.showBestTimes ? this.states.BEST_TIMES : this.states.HEATMAP
    },
    editing() {
      // Returns whether currently in the editing state
      return (
        this.state === this.states.EDIT_AVAILABILITY ||
        this.state === this.states.EDIT_SIGN_UP_BLOCKS
      )
    },
    scheduling() {
      // Returns whether currently in the scheduling state
      return this.state === this.states.SCHEDULE_EVENT
    },
    isPhone() {
      return isPhone(this.$vuetify)
    },
    isOwner() {
      return this.authUser?._id === this.event.ownerId
    },
    isSpecificDates() {
      return this.event.type === eventTypes.SPECIFIC_DATES || !this.event.type
    },
    isWeekly() {
      return this.event.type === eventTypes.DOW
    },
    isGroup() {
      return this.event.type === eventTypes.GROUP
    },
    isSignUp() {
      return this.event.isSignUpForm
    },
    isSpecificTimes() {
      return this.event.hasSpecificTimes
    },
    respondents() {
      return Object.values(this.parsedResponses)
        .map((r) => r.user)
        .filter(Boolean)
    },
    selectedGuestRespondent() {
      if (this.guestAddedAvailability) return this.guestName

      if (this.curRespondents.length !== 1) return ""

      const user = this.parsedResponses[this.curRespondents[0]].user
      return this.isGuest(user) ? user._id : ""
    },
    scheduledEventStyle() {
      const style = {}
      let top, height, isSecondSplit
      if (this.dragging) {
        top = this.dragStart.row
        height = this.dragCur.row - this.dragStart.row + 1
        isSecondSplit = this.dragStart.row >= this.splitTimes[0].length
      } else {
        top = this.curScheduledEvent.row
        height = this.curScheduledEvent.numRows
        isSecondSplit = this.curScheduledEvent.row >= this.splitTimes[0].length
      }

      if (isSecondSplit) {
        style.top = `calc(${top} * 1rem + ${this.SPLIT_GAP_HEIGHT}px)`
      } else {
        style.top = `calc(${top} * 1rem)`
      }
      style.height = `calc(${height} * 1rem)`
      return style
    },
    signUpBlockBeingDraggedStyle() {
      const style = {}
      let top = 0,
        height = 0
      if (this.dragging) {
        top = this.dragStart.row
        height = this.dragCur.row - this.dragStart.row + 1
      }
      style.top = `calc(${top} * 1rem)`
      style.height = `calc(${height} * 1rem)`
      return style
    },
    /** Parses the responses to the Schej, makes necessary changes based on the type of event, and returns it */
    parsedResponses() {
      const parsed = {}

      // Return calendar availability if group
      if (this.event.type === eventTypes.GROUP) {
        for (const userId in this.event.responses) {
          const calendarEventsByDay = this.groupCalendarEventsByDay[userId]
          if (calendarEventsByDay) {
            // Get manual availability and convert to DOW dates
            const fetchedManualAvailability = this.getManualAvailabilityDow(
              this.fetchedResponses[userId]?.manualAvailability
            )
            const curManualAvailability =
              userId === this.authUser._id
                ? this.getManualAvailabilityDow(this.manualAvailability)
                : {}

            // Get availability from calendar events and use manual availability on the
            // "touched" days
            const availability = this.getAvailabilityFromCalendarEvents({
              calendarEventsByDay,
              includeTouchedAvailability: true,
              fetchedManualAvailability: fetchedManualAvailability ?? {},
              curManualAvailability: curManualAvailability ?? {},
              calendarOptions:
                userId === this.authUser._id
                  ? {
                      bufferTime: this.bufferTime,
                      workingHours: this.workingHours,
                    }
                  : this.fetchedResponses[userId]?.calendarOptions ?? undefined,
            })

            parsed[userId] = {
              ...this.event.responses[userId],
              availability: availability,
            }
          } else {
            parsed[userId] = {
              ...this.event.responses[userId],
              availability: new Set(),
            }
          }
        }
        return parsed
      }

      // Return only current user availability if using blind availabilities and user is not owner
      if (this.event.blindAvailabilityEnabled && !this.isOwner) {
        const guestName = localStorage[this.guestNameKey]
        const userId = this.authUser?._id ?? guestName
        if (userId in this.event.responses) {
          const user = {
            ...this.event.responses[userId].user,
            _id: userId,
          }
          parsed[userId] = {
            ...this.event.responses[userId],
            availability: new Set(
              this.fetchedResponses[userId]?.availability?.map((a) =>
                new Date(a).getTime()
              )
            ),
            ifNeeded: new Set(
              this.fetchedResponses[userId]?.ifNeeded?.map((a) =>
                new Date(a).getTime()
              )
            ),
            user: user,
          }
        }
        return parsed
      }

      // Otherwise, parse responses so that if _id is null (i.e. guest user), then it is set to the guest user's name
      for (const k of Object.keys(this.event.responses)) {
        const newUser = {
          ...this.event.responses[k].user,
          _id: k,
        }
        parsed[k] = {
          ...this.event.responses[k],
          availability: new Set(
            this.fetchedResponses[k]?.availability?.map((a) =>
              new Date(a).getTime()
            )
          ),
          ifNeeded: new Set(
            this.fetchedResponses[k]?.ifNeeded?.map((a) =>
              new Date(a).getTime()
            )
          ),
          user: newUser,
        }
      }
      return parsed
    },
    max() {
      let max = 0
      for (const [dateTime, availability] of this.responsesFormatted) {
        if (availability.size > max) {
          max = availability.size
        }
      }

      return max
    },
    /**
     * Returns a two dimensional array of times
     * IF endTime < startTime:
     * the first element is an array of times between 12am and end time and the second element is an array of times between start time and 12am
     * ELSE:
     * the first element is an array of times between start time and end time. the second element is an empty array
     * */
    splitTimes() {
      const splitTimes = [[], []]

      const utcStartTime = this.event.startTime
      const utcEndTime = this.event.startTime + this.event.duration
      const localStartTime = utcTimeToLocalTime(
        utcStartTime,
        this.timezoneOffset
      )
      const localEndTime = utcTimeToLocalTime(utcEndTime, this.timezoneOffset)

      // Weird timezones are timezones that are not a multiple of 60 minutes (e.g. GMT-2:30)
      const isWeirdTimezone = this.timezoneOffset % 60 !== 0
      const startTimeIsWeird = utcStartTime % 1 !== 0
      let timeOffset = 0
      if (isWeirdTimezone !== startTimeIsWeird) {
        timeOffset = -0.5
      }

      if (localEndTime <= localStartTime && localEndTime !== 0) {
        for (let i = 0; i < localEndTime; ++i) {
          splitTimes[0].push({
            hoursOffset: this.event.duration - (localEndTime - i),
            text: timeNumToTimeText(i, this.timeType === timeTypes.HOUR12),
          })
          splitTimes[0].push({
            hoursOffset: this.event.duration - (localEndTime - i) + 0.25,
          })
          splitTimes[0].push({
            hoursOffset: this.event.duration - (localEndTime - i) + 0.5,
          })
          splitTimes[0].push({
            hoursOffset: this.event.duration - (localEndTime - i) + 0.75,
          })
        }
        for (let i = 0; i < 24 - localStartTime; ++i) {
          const adjustedI = i + timeOffset
          splitTimes[1].push({
            hoursOffset: adjustedI,
            text: timeNumToTimeText(
              localStartTime + adjustedI,
              this.timeType === timeTypes.HOUR12
            ),
          })
          splitTimes[1].push({
            hoursOffset: adjustedI + 0.25,
          })
          splitTimes[1].push({
            hoursOffset: adjustedI + 0.5,
          })
          splitTimes[1].push({
            hoursOffset: adjustedI + 0.75,
          })
        }
      } else {
        for (let i = 0; i < this.event.duration; ++i) {
          const adjustedI = i + timeOffset
          const utcTimeNum = this.event.startTime + adjustedI
          const localTimeNum = utcTimeToLocalTime(
            utcTimeNum,
            this.timezoneOffset
          )

          splitTimes[0].push({
            hoursOffset: adjustedI,
            text: timeNumToTimeText(
              localTimeNum,
              this.timeType === timeTypes.HOUR12
            ),
          })
          splitTimes[0].push({
            hoursOffset: adjustedI + 0.25,
          })
          splitTimes[0].push({
            hoursOffset: adjustedI + 0.5,
          })
          splitTimes[0].push({
            hoursOffset: adjustedI + 0.75,
          })
        }
        if (timeOffset !== 0) {
          const localTimeNum = utcTimeToLocalTime(
            this.event.startTime + this.event.duration - 0.5,
            this.timezoneOffset
          )
          splitTimes[0].push({
            hoursOffset: this.event.duration - 0.5,
            text: timeNumToTimeText(
              localTimeNum,
              this.timeType === timeTypes.HOUR12
            ),
          })
          splitTimes[0].push({
            hoursOffset: this.event.duration - 0.25,
          })
          splitTimes[0].push({
            hoursOffset: this.event.duration,
          })
          splitTimes[0].push({
            hoursOffset: this.event.duration + 0.25,
          })
        }
        splitTimes[1] = []
      }

      return splitTimes
    },
    /** Returns the times that are encompassed by startTime and endTime */
    times() {
      return [...this.splitTimes[1], ...this.splitTimes[0]]
    },
    timezoneOffset() {
      if (!("offset" in this.curTimezone)) {
        return new Date().getTimezoneOffset()
      }

      if (this.event.type === eventTypes.DOW) {
        return this.curTimezone.offset * -1
      }

      // Can't just get the offset directly from curTimezone because it doesn't account for dates in the future
      // when daylight savings might be in or out of effect, so instead, we get the timezone for the first date
      // of the event
      return (
        dayjs(this.event.dates[0]).tz(this.curTimezone.value).utcOffset() * -1 // Multiply by -1 because offset is flipped
      )
    },
    userHasResponded() {
      return this.authUser && this.authUser._id in this.parsedResponses
    },
    showLeftZigZag() {
      return this.calendarScrollLeft > 0
    },
    showRightZigZag() {
      return Math.ceil(this.calendarScrollLeft) < this.calendarMaxScroll
    },
    maxDaysPerPage() {
      return this.isPhone ? this.mobileNumDays : 7
    },
    hasNextPage() {
      if (this.event.daysOnly) {
        const lastDay = new Date(this.event.dates[this.event.dates.length - 1])
        const curDate = new Date(this.event.dates[0])
        const monthIndex = curDate.getUTCMonth() + this.page
        const year = curDate.getUTCFullYear()

        const lastDayOfCurMonth = new Date(Date.UTC(year, monthIndex + 1, 0))

        return lastDayOfCurMonth.getTime() < lastDay.getTime()
      }

      return (
        this.allDays.length - (this.page + 1) * this.maxDaysPerPage > 0 ||
        this.event.type === eventTypes.GROUP
      )
    },
    hasPrevPage() {
      return this.page > 0 || this.event.type === eventTypes.GROUP
    },
    /** Returns whether the event has more than one page */
    hasPages() {
      return this.hasNextPage || this.hasPrevPage
    },

    showStickyRespondents() {
      return (
        this.isPhone &&
        !this.scrolledToRespondents &&
        (this.curTimeslot.row !== -1 ||
          this.curRespondent.length > 0 ||
          this.curRespondents.length > 0)
      )
    },

    // Hint stuff
    hintText() {
      if (this.isPhone) {
        switch (this.state) {
          case this.isGroup && this.states.EDIT_AVAILABILITY:
            return "Toggle which calendars are used. Tap and drag to edit your availability."
          case this.states.EDIT_AVAILABILITY:
            const daysOrTimes = this.event.daysOnly ? "days" : "times"
            if (this.availabilityType === availabilityTypes.IF_NEEDED) {
              return `Tap and drag to add your "if needed" ${daysOrTimes} in yellow.`
            }
            return `Tap and drag to add your "available" ${daysOrTimes} in green.`
          case this.states.SCHEDULE_EVENT:
            return "Tap and drag on the calendar to schedule a Google Calendar event during those times."
          default:
            return ""
        }
      }

      switch (this.state) {
        case this.isGroup && this.states.EDIT_AVAILABILITY:
          return "Toggle which calendars are used. Click and drag to edit your availability."
        case this.states.EDIT_AVAILABILITY:
          const daysOrTimes = this.event.daysOnly ? "days" : "times"
          if (this.availabilityType === availabilityTypes.IF_NEEDED) {
            return `Click and drag to add your "if needed" ${daysOrTimes} in yellow.`
          }
          return `Click and drag to add your "available" ${daysOrTimes} in green.`
        case this.states.SCHEDULE_EVENT:
          return "Click and drag on the calendar to schedule a Google Calendar event during those times."
        default:
          return ""
      }
    },
    hintClosed() {
      return !this.hintState || localStorage[this.hintStateLocalStorageKey]
    },
    hintStateLocalStorageKey() {
      return `closedHintText${this.state}` + ("&isGroup" ? this.isGroup : "")
    },
    hintTextShown() {
      return this.showHintText && this.hintText != "" && !this.hintClosed
    },

    timeslotClassStyle() {
      const classStyles = []
      for (let d = 0; d < this.days.length; ++d) {
        const day = this.days[d]
        for (let t = 0; t < this.splitTimes[0].length; ++t) {
          const time = this.splitTimes[0][t]
          classStyles.push(this.getTimeTimeslotClassStyle(day, time, d, t))
        }
        for (let t = 0; t < this.splitTimes[1].length; ++t) {
          const time = this.splitTimes[1][t]
          classStyles.push(
            this.getTimeTimeslotClassStyle(
              day,
              time,
              d,
              t + this.splitTimes[0].length
            )
          )
        }
      }
      return classStyles
    },
    dayTimeslotClassStyle() {
      const classStyles = []
      for (let i = 0; i < this.monthDays.length; ++i) {
        classStyles.push(
          this.getDayTimeslotClassStyle(this.monthDays[i].dateObject, i)
        )
      }
      return classStyles
    },
    timeslotVon() {
      const vons = []
      for (let d = 0; d < this.days.length; ++d) {
        for (let t = 0; t < this.times.length; ++t) {
          vons.push(this.getTimeslotVon(t, d))
        }
      }
      return vons
    },
    dayTimeslotVon() {
      const vons = []
      for (let i = 0; i < this.monthDays.length; ++i) {
        const row = Math.floor(i / 7)
        const col = i % 7
        vons.push(this.getTimeslotVon(row, col))
      }
      return vons
    },

    /** Whether to show spinner on top of availability grid */
    showLoader() {
      return (
        // Loading calendar events
        ((this.isGroup || this.alwaysShowCalendarEvents || this.editing) &&
          this.loadingCalendarEvents) ||
        // Loading responses
        this.loadingResponses.loading
      )
    },

    /** Localstorage key containing the guest's name */
    guestNameKey() {
      return `${this.event._id}.guestName`
    },
    /** The guest name stored in localstorage */
    guestName() {
      return localStorage[this.guestNameKey]
    },
    /** Whether a guest has added their availability (saved in localstorage) */
    guestAddedAvailability() {
      return (
        this.guestName?.length > 0 && this.guestName in this.parsedResponses
      )
    },

    /** Returns an array of time blocks representing the current user's availability
     * (used for displaying current user's availability on top of everybody else's availability)
     */
    overlaidAvailability() {
      const overlaidAvailability = []
      this.days.forEach((day, d) => {
        overlaidAvailability.push([])
        let curBlockIndex = 0
        const addOverlaidAvailabilityBlocks = (time, t) => {
          const date = this.getDateFromRowCol(t, d)
          if (!date) return

          const dragAdd =
            this.dragging &&
            this.inDragRange(t, d) &&
            this.dragType === this.DRAG_TYPES.ADD
          const dragRemove =
            this.dragging &&
            this.inDragRange(t, d) &&
            this.dragType === this.DRAG_TYPES.REMOVE

          // Check if timeslot is available or if needed or in the drag region
          if (
            dragAdd ||
            (!dragRemove &&
              (this.availability.has(date.getTime()) ||
                this.ifNeeded.has(date.getTime())))
          ) {
            // Determine whether to render as available or if needed block
            let type = availabilityTypes.AVAILABLE
            if (dragAdd) {
              type = this.availabilityType
            } else {
              type = this.availability.has(date.getTime())
                ? availabilityTypes.AVAILABLE
                : availabilityTypes.IF_NEEDED
            }

            if (curBlockIndex in overlaidAvailability[d]) {
              if (overlaidAvailability[d][curBlockIndex].type === type) {
                // Increase block length if matching type and curBlockIndex exists
                overlaidAvailability[d][curBlockIndex].hoursLength += 0.25
              } else {
                // Add a new block because type is different
                overlaidAvailability[d].push({
                  hoursOffset: time.hoursOffset,
                  hoursLength: 0.25,
                  type,
                })
                curBlockIndex++
              }
            } else {
              // Add a new block because block doesn't exist for current index
              overlaidAvailability[d].push({
                hoursOffset: time.hoursOffset,
                hoursLength: 0.25,
                type,
              })
            }
          } else if (curBlockIndex in overlaidAvailability[d]) {
            // Only increment cur block index if block already exists at the current index
            curBlockIndex++
          }
        }
        for (let t = 0; t < this.splitTimes[0].length; ++t) {
          addOverlaidAvailabilityBlocks(this.splitTimes[0][t], t)
        }
        if (curBlockIndex in overlaidAvailability[d]) {
          curBlockIndex++
        }
        for (let t = 0; t < this.splitTimes[1].length; ++t) {
          addOverlaidAvailabilityBlocks(
            this.splitTimes[1][t],
            t + this.splitTimes[0].length
          )
        }
      })
      return overlaidAvailability
    },

    // Options
    showOverlayAvailabilityToggle() {
      return this.respondents.length > 0 && this.overlayAvailabilitiesEnabled
    },
    showCalendarOptions() {
      return (
        !this.addingAvailabilityAsGuest &&
        this.calendarPermissionGranted &&
        (this.isGroup || (!this.isGroup && !this.userHasResponded))
      )
    },
  },
  methods: {
    ...mapMutations(["setAuthUser"]),
    ...mapActions(["showInfo", "showError"]),

    // -----------------------------------
    //#region Date
    // -----------------------------------

    /** Returns a date object from the dayindex and hoursoffset given */
    getDateFromDayHoursOffset(dayIndex, hoursOffset) {
      return getDateHoursOffset(this.days[dayIndex].dateObject, hoursOffset)
    },
    /** Returns a date object from the row and column given on the current page */
    getDateFromRowCol(row, col) {
      if (this.event.daysOnly) {
        return this.monthDays[row * 7 + col]?.dateObject
      } else {
        return this.getDateFromDayTimeIndex(
          this.maxDaysPerPage * this.page + col,
          row
        )
      }
    },
    /** Returns a date object from the day index and time index given */
    getDateFromDayTimeIndex(dayIndex, timeIndex) {
      const hasSecondSplit = this.splitTimes[1].length > 0
      const isFirstSplit = timeIndex < this.splitTimes[0].length
      const time = isFirstSplit
        ? this.splitTimes[0][timeIndex]
        : this.splitTimes[1][timeIndex - this.splitTimes[0].length]
      let adjustedDayIndex = dayIndex
      if (hasSecondSplit) {
        if (isFirstSplit) {
          adjustedDayIndex = dayIndex - 1
        } else if (dayIndex === this.allDays.length - 1) {
          return null
        }
      }
      const day = this.allDays[adjustedDayIndex]
      if (!day || !time) return null
      if (day.excludeTimes) {
        return null
      }
      if (time.hoursOffset < 0 || time.hoursOffset >= this.event.duration) {
        return null
      }
      return getDateHoursOffset(day.dateObject, time.hoursOffset)
    },
    //#endregion

    // -----------------------------------
    //#region Respondent
    // -----------------------------------
    mouseOverRespondent(e, id) {
      if (this.curRespondents.length === 0) {
        if (this.state === this.defaultState) {
          this.state = this.states.SINGLE_AVAILABILITY
        }

        this.curRespondent = id
      }
    },
    mouseLeaveRespondent(e) {
      if (this.curRespondents.length === 0) {
        if (this.state === this.states.SINGLE_AVAILABILITY) {
          this.state = this.defaultState
        }

        this.curRespondent = ""
      }
    },
    clickRespondent(e, id) {
      this.state = this.states.SUBSET_AVAILABILITY
      this.curRespondent = ""

      if (this.curRespondentsSet.has(id)) {
        // Remove id
        this.curRespondents = this.curRespondents.filter((r) => r != id)

        // Go back to default state if all users deselected
        if (this.curRespondents.length === 0) {
          this.state = this.defaultState
        }
      } else {
        // Add id
        this.curRespondents.push(id)
      }

      e.stopPropagation()
    },
    deselectRespondents(e) {
      // Don't deselect respondents if toggled best times
      // or if this was fired by clicking on a timeslot
      if (
        e?.target?.previousElementSibling?.id === "show-best-times-toggle" ||
        e?.target?.firstChild?.firstChild?.id === "show-best-times-toggle" ||
        e?.target?.classList?.contains("timeslot") //&& this.isPhone)
      )
        return

      if (this.state === this.states.SUBSET_AVAILABILITY) {
        this.state = this.defaultState
      }

      this.curRespondents = []

      // Stop persisting timeslot
      this.timeslotSelected = false
      this.resetCurTimeslot()
    },

    isGuest(user) {
      return user._id == user.firstName
    },
    //#endregion

    // -----------------------------------
    //#region Aggregate user availability
    // -----------------------------------

    /** Fetches responses from server */
    fetchResponses() {
      if (this.calendarOnly) {
        this.fetchedResponses = this.event.responses
        return
      }

      let timeMin, timeMax
      if (this.event.type === eventTypes.GROUP) {
        if (this.event.dates.length > 0) {
          // Fetch the date range for the current week
          timeMin = new Date(this.event.dates[0])
          timeMax = new Date(this.event.dates[this.event.dates.length - 1])
          timeMax.setDate(timeMax.getDate() + 1)

          // Convert dow dates to discrete dates
          timeMin = dateToDowDate(
            this.event.dates,
            timeMin,
            this.weekOffset,
            true
          )
          timeMax = dateToDowDate(
            this.event.dates,
            timeMax,
            this.weekOffset,
            true
          )
        }
      } else {
        if (this.allDays.length > 0) {
          // Fetch the entire time range of availabilities
          timeMin = new Date(this.allDays[0].dateObject)
          timeMax = new Date(this.allDays[this.allDays.length - 1].dateObject)
          timeMax.setDate(timeMax.getDate() + 1)
        }
      }

      if (!timeMin || !timeMax) return

      // Fetch responses between timeMin and timeMax
      const url = `/events/${
        this.event._id
      }/responses?timeMin=${timeMin.toISOString()}&timeMax=${timeMax.toISOString()}`
      get(url)
        .then((responses) => {
          this.fetchedResponses = responses
          this.getResponsesFormatted()
        })
        .catch((err) => {
          this.showError(
            "There was an error fetching availability! Please refresh the page."
          )
        })
    },
    /** Formats the responses in a map where date/time is mapped to the people that are available then */
    getResponsesFormatted() {
      const lastFetched = new Date().getTime()
      this.loadingResponses.loading = true
      this.loadingResponses.lastFetched = lastFetched

      this.$worker
        .run(
          (days, times, parsedResponses, daysOnly, hideIfNeeded) => {
            // Define functions locally because we can't import functions
            const splitTimeNum = (timeNum) => {
              const hours = Math.floor(timeNum)
              const minutes = Math.floor((timeNum - hours) * 60)
              return { hours, minutes }
            }
            const getDateHoursOffset = (date, hoursOffset) => {
              const { hours, minutes } = splitTimeNum(hoursOffset)
              const newDate = new Date(date)
              newDate.setHours(newDate.getHours() + hours)
              newDate.setMinutes(newDate.getMinutes() + minutes)
              return newDate
            }

            // Create array of all dates in the event
            const dates = []
            if (daysOnly) {
              for (const day of days) {
                dates.push(day.dateObject)
              }
            } else {
              for (const day of days) {
                for (const time of times) {
                  // Iterate through all the times
                  const date = getDateHoursOffset(
                    day.dateObject,
                    time.hoursOffset
                  )
                  dates.push(date)
                }
              }
            }

            // Create a map mapping time to the respondents available during that time
            const formatted = new Map()
            for (const date of dates) {
              formatted.set(date.getTime(), new Set())

              // Check every response and see if they are available for the given time
              for (const response of Object.values(parsedResponses)) {
                // Check availability array
                if (
                  response.availability?.has(date.getTime()) ||
                  (response.ifNeeded?.has(date.getTime()) && !hideIfNeeded)
                ) {
                  formatted.get(date.getTime()).add(response.user._id)
                  continue
                }
              }
            }
            return formatted
          },
          [
            this.allDays,
            this.times,
            this.parsedResponses,
            this.event.daysOnly,
            this.hideIfNeeded,
          ]
        )
        .then((formatted) => {
          // Only set responses formatted for the latest request
          if (lastFetched >= this.loadingResponses.lastFetched) {
            this.responsesFormatted = formatted
          }
        })
        .finally(() => {
          if (this.loadingResponses.lastFetched === lastFetched) {
            this.loadingResponses.loading = false
          }
        })
    },
    /** Returns a set of respondents for the given date/time */
    getRespondentsForHoursOffset(date, hoursOffset) {
      const d = getDateHoursOffset(date, hoursOffset)
      return this.responsesFormatted.get(d.getTime()) ?? new Set()
    },
    showAvailability(row, col) {
      if (this.state === this.states.EDIT_AVAILABILITY && this.isPhone) {
        // Don't show currently selected timeslot when on phone and editing
        return
      }

      // Update current timeslot (the timeslot that has a dotted border around it)
      this.curTimeslot = { row, col }

      if (this.state === this.states.EDIT_AVAILABILITY || this.curRespondent) {
        // Don't show availability when editing or when respondent is selected
        return
      }

      const date = this.getDateFromRowCol(row, col)
      if (!date) return

      // Update current timeslot availability to show who is available for the given timeslot
      const available = this.responsesFormatted.get(date.getTime()) ?? new Set()
      for (const respondent of this.respondents) {
        if (available.has(respondent._id)) {
          this.curTimeslotAvailability[respondent._id] = true
        } else {
          this.curTimeslotAvailability[respondent._id] = false
        }
      }
    },
    //#endregion

    // -----------------------------------
    //#region Current user availability
    // -----------------------------------
    async refreshAuthUser() {
      this.hasRefreshedAuthUser = true
      await get("/user/profile").then((authUser) => {
        this.setAuthUser(authUser)
      })
    },
    /** resets cur user availability to the response stored on the server */
    resetCurUserAvailability() {
      if (this.event.type === eventTypes.GROUP) {
        this.initSharedCalendarAccounts()
        this.manualAvailability = {}
      }

      this.availability = new Set()
      this.ifNeeded = new Set()
      if (this.userHasResponded) {
        this.populateUserAvailability(this.authUser._id)
      }
    },
    /** Populates the availability set for the auth user from the responses object stored on the server */
    populateUserAvailability(id) {
      this.availability =
        new Set(this.parsedResponses[id]?.availability) ?? new Set()
      this.ifNeeded = new Set(this.parsedResponses[id]?.ifNeeded) ?? new Set()
      this.$nextTick(() => (this.unsavedChanges = false))
    },
    /** Returns true if the calendar event is in the first split */
    getIsTimeBlockInFirstSplit(timeBlock) {
      return (
        timeBlock.hoursOffset >= this.splitTimes[0][0].hoursOffset &&
        timeBlock.hoursOffset <=
          this.splitTimes[0][this.splitTimes[0].length - 1].hoursOffset
      )
    },
    /** Returns the style for the calendar event block */
    getTimeBlockStyle(timeBlock) {
      const style = {}
      const hasSecondSplit = this.splitTimes[1].length > 0
      if (!hasSecondSplit || this.getIsTimeBlockInFirstSplit(timeBlock)) {
        style.top = `calc(${
          timeBlock.hoursOffset - this.splitTimes[0][0].hoursOffset
        } * 4 * 1rem)`
        style.height = `calc(${timeBlock.hoursLength} * 4 * 1rem)`
      } else {
        style.top = `calc(${this.splitTimes[0].length} * 1rem + ${
          this.SPLIT_GAP_HEIGHT
        }px + ${
          timeBlock.hoursOffset - this.splitTimes[1][0].hoursOffset
        } * 4 * 1rem)`
        style.height = `calc(${timeBlock.hoursLength} * 4 * 1rem)`
      }
      return style
    },
    /** Returns a set containing the available times based on the given calendar events object */
    getAvailabilityFromCalendarEvents({
      calendarEventsByDay = [],
      includeTouchedAvailability = false, // Whether to include manual availability for touched days
      fetchedManualAvailability = {}, // Object mapping unix timestamp to array of manual availability (fetched from server)
      curManualAvailability = {}, // Manual availability with edits (takes precedence over fetchedManualAvailability)
      calendarOptions = calendarOptionsDefaults, // User id of the user we are getting availability for
    }) {
      const availability = new Set()

      for (let i = 0; i < this.allDays.length; ++i) {
        const day = this.allDays[i]
        const date = day.dateObject

        if (includeTouchedAvailability) {
          const endDate = getDateHoursOffset(date, this.times.length / 4)

          // Check if manual availability has been added for the current date
          let manualAvailabilityAdded = false

          for (const time in curManualAvailability) {
            if (date.getTime() <= time && time <= endDate.getTime()) {
              curManualAvailability[time].forEach((a) => {
                availability.add(new Date(a).getTime())
              })
              delete curManualAvailability[time]
              manualAvailabilityAdded = true
              break
            }
          }

          if (manualAvailabilityAdded) continue

          for (const time in fetchedManualAvailability) {
            if (date.getTime() <= time && time <= endDate.getTime()) {
              fetchedManualAvailability[time].forEach((a) => {
                availability.add(new Date(a).getTime())
              })
              delete fetchedManualAvailability[time]
              manualAvailabilityAdded = true
              break
            }
          }

          if (manualAvailabilityAdded) continue
        }

        // Calculate buffer time
        const bufferTimeInMS = calendarOptions.bufferTime.enabled
          ? calendarOptions.bufferTime.time * 1000 * 60
          : 0

        // Calculate working hours
        const startTimeString = timeNumToTimeString(
          calendarOptions.workingHours.startTime
        )
        const isoDateString = getISODateString(getDateWithTimezone(date), true)
        const workingHoursStartDate = dayjs
          .tz(`${isoDateString} ${startTimeString}`, this.curTimezone.value)
          .toDate()
        let duration =
          calendarOptions.workingHours.endTime -
          calendarOptions.workingHours.startTime
        if (duration <= 0) duration += 24
        const workingHoursEndDate = getDateHoursOffset(
          workingHoursStartDate,
          duration
        )

        for (let j = 0; j < this.times.length; ++j) {
          const startDate = this.getDateFromDayTimeIndex(i, j)
          if (!startDate) continue
          const endDate = getDateHoursOffset(startDate, 0.25)

          // Working hours
          if (calendarOptions.workingHours.enabled) {
            if (
              endDate.getTime() <= workingHoursStartDate.getTime() ||
              startDate.getTime() >= workingHoursEndDate.getTime()
            ) {
              continue
            }
          }

          // Check if there exists a calendar event that overlaps [startDate, endDate]
          const index = calendarEventsByDay[i]?.findIndex((e) => {
            const startDateBuffered = new Date(
              e.startDate.getTime() - bufferTimeInMS
            )
            const endDateBuffered = new Date(
              e.endDate.getTime() + bufferTimeInMS
            )

            const notIntersect =
              dateCompare(endDate, startDateBuffered) <= 0 ||
              dateCompare(startDate, endDateBuffered) >= 0
            return !notIntersect && !e.free
          })
          if (index === -1) {
            availability.add(startDate.getTime())
          }
        }
      }
      return availability
    },
    /** Constructs the availability array using calendarEvents array */
    setAvailabilityAutomatically() {
      // This is not a computed property because we should be able to change it manually from what it automatically fills in
      this.availability = new Set()
      const tmpAvailability = this.getAvailabilityFromCalendarEvents({
        calendarEventsByDay: this.calendarEventsByDay,
        calendarOptions: {
          bufferTime: this.bufferTime,
          workingHours: this.workingHours,
        },
      })

      const pageStartDate = getDateDayOffset(
        new Date(this.event.dates[0]),
        this.page * this.maxDaysPerPage
      )
      const pageEndDate = getDateDayOffset(pageStartDate, this.maxDaysPerPage)
      this.animateAvailability(tmpAvailability, pageStartDate, pageEndDate)
    },
    /** Animate the filling out of availability using setTimeout, between startDate and endDate */
    animateAvailability(availability, startDate, endDate) {
      this.availabilityAnimEnabled = true
      this.availabilityAnimTimeouts = []

      let msPerGroup = 25
      let blocksPerGroup = 2
      if (
        (availability.size / blocksPerGroup) * msPerGroup >
        this.maxAnimTime
      ) {
        blocksPerGroup = (availability.size * msPerGroup) / this.maxAnimTime
      }
      let availabilityArray = [...availability]
      availabilityArray = availabilityArray.filter((a) =>
        isDateBetween(a, startDate, endDate)
      )

      for (let i = 0; i < availabilityArray.length / blocksPerGroup + 1; ++i) {
        const timeout = setTimeout(() => {
          for (const a of availabilityArray.slice(
            i * blocksPerGroup,
            i * blocksPerGroup + blocksPerGroup
          )) {
            this.availability.add(a)
          }
          this.availability = new Set(this.availability)
          if (i >= availabilityArray.length / blocksPerGroup) {
            // Make sure the entire availability has been added (will not be guaranteed when only animating a portion of availability)
            this.availability = new Set(availability)
            this.availabilityAnimTimeouts.push(
              setTimeout(() => {
                this.availabilityAnimEnabled = false

                if (this.showSnackbar) {
                  this.showInfo("Your availability has been autofilled!")
                }
                this.unsavedChanges = false
              }, 500)
            )
          }
        }, i * msPerGroup)

        this.availabilityAnimTimeouts.push(timeout)
      }
    },
    stopAvailabilityAnim() {
      for (const timeout of this.availabilityAnimTimeouts) {
        clearTimeout(timeout)
      }
      this.availabilityAnimEnabled = false
    },
    async submitAvailability(guestPayload = { name: "", email: "" }) {
      let payload = {}

      let type = ""
      // If this is a group submit enabled calendars, otherwise submit availability
      if (this.isGroup) {
        type = "group availability and calendars"
        payload = generateEnabledCalendarsPayload(this.sharedCalendarAccounts)
        payload.manualAvailability = {}
        for (const day of Object.keys(this.manualAvailability)) {
          payload.manualAvailability[day] = [
            ...this.manualAvailability[day],
          ].map((a) => new Date(a))
        }
        payload.calendarOptions = {
          bufferTime: this.bufferTime,
          workingHours: this.workingHours,
        }
      } else {
        type = "availability"
        payload.availability = this.availabilityArray
        payload.ifNeeded = this.ifNeededArray
        if (this.authUser && !this.addingAvailabilityAsGuest) {
          payload.guest = false
        } else {
          payload.guest = true
          payload.name = guestPayload.name
          payload.email = guestPayload.email
          localStorage[this.guestNameKey] = guestPayload.name
        }
      }

      await post(`/events/${this.event._id}/response`, payload)

      // Update analytics
      const addedIfNeededTimes = this.ifNeededArray.length > 0
      if (this.authUser) {
        if (this.authUser._id in this.parsedResponses) {
          this.$posthog?.capture(`Edited ${type}`, {
            eventId: this.event._id,
            addedIfNeededTimes,
          })
        } else {
          this.$posthog?.capture(`Added ${type}`, {
            eventId: this.event._id,
            addedIfNeededTimes,
            // bufferTime: this.bufferTime,
            bufferTime: this.bufferTime.time,
            bufferTimeActive: this.bufferTime.enabled,
            workingHoursEnabled: this.workingHours.enabled,
            workingHoursStartTime: this.workingHours.startTime,
            workingHoursEndTime: this.workingHours.endTime,
          })
        }
      } else {
        if (guestPayload.name in this.parsedResponses) {
          this.$posthog?.capture(`Edited ${type} as guest`, {
            eventId: this.event._id,
            addedIfNeededTimes,
          })
        } else {
          this.$posthog?.capture(`Added ${type} as guest`, {
            eventId: this.event._id,
            addedIfNeededTimes,
          })
        }
      }

      this.refreshEvent()
      this.unsavedChanges = false
    },
    async submitNewSignUpBlocks() {
      if (
        this.signUpBlocksToAddByDay.flat().length +
          this.signUpBlocksByDay.flat().length ===
        0
      ) {
        this.showError("Please add at least one sign-up block!")
        return false
      }

      for (let i = 0; i < this.signUpBlocksToAddByDay.length; ++i) {
        this.signUpBlocksByDay[i] = this.signUpBlocksByDay[i].concat(
          this.signUpBlocksToAddByDay[i]
        )
        this.signUpBlocksToAddByDay[i] = []
      }

      const payload = {
        name: this.event.name,
        duration: this.event.duration,
        dates: this.event.dates,
        type: this.event.type,
        signUpBlocks: this.signUpBlocksByDay.flat().map((block) => {
          return {
            _id: block._id,
            name: block.name,
            capacity: block.capacity,
            startDate: block.startDate,
            endDate: block.endDate,
          }
        }),
      }

      put(`/events/${this.event._id}`, payload)
        .then(() => {
          // window.location.reload()
        })
        .catch((err) => {
          console.log(err)
          this.showError(
            "There was a problem editing this event! Please try again later."
          )
        })

      return true
    },

    async deleteAvailability(name = "") {
      const payload = {}
      if (this.authUser && !this.addingAvailabilityAsGuest) {
        payload.guest = false
        payload.userId = this.authUser._id

        this.$posthog?.capture("Deleted availability", {
          eventId: this.event._id,
        })
      } else {
        payload.guest = true
        payload.name = name

        this.$posthog?.capture("Deleted availability as guest", {
          eventId: this.event._id,
          name,
        })
      }
      await _delete(`/events/${this.event._id}/response`, payload)
      this.availability = new Set()
      if (this.isGroup) this.$router.replace({ name: "home" })
      else this.refreshEvent()
    },
    //#endregion

    // -----------------------------------
    //#region Timeslot
    // -----------------------------------
    setTimeslotSize() {
      /* Gets the dimensions of each timeslot and assigns it to the timeslot variable */
      const timeslotEl = document.querySelector(".timeslot")
      if (timeslotEl) {
        ;({ width: this.timeslot.width, height: this.timeslot.height } =
          timeslotEl.getBoundingClientRect())
      }
    },
    /** Returns a class string and style object for the given time timeslot div */
    getTimeTimeslotClassStyle(day, time, d, t) {
      const row = t
      const col = d
      const date = this.getDateFromRowCol(row, col)
      const classStyle = this.getTimeslotClassStyle(date, row, col)

      // Add time timeslot specific stuff
      const isFirstSplit = t < this.splitTimes[0].length
      const isDisabled = !date

      // Animation
      if (this.animateTimeslotAlways || this.availabilityAnimEnabled) {
        classStyle.class += "animate-bg-color "
      }

      // Border style
      if (
        (this.respondents.length > 0 ||
          this.editing ||
          this.state === this.states.SET_SPECIFIC_TIMES) &&
        this.curTimeslot.row === row &&
        this.curTimeslot.col === col &&
        !isDisabled
      ) {
        // Dashed border for currently selected timeslot
        classStyle.class +=
          "tw-border tw-border-dashed tw-border-black tw-z-10 "
      } else {
        // Normal border
        if (date) {
          const localDate = new Date(
            date.getTime() - this.timezoneOffset * 60 * 1000
          )
          const fractionalTime = localDate.getMinutes()
          if (fractionalTime === 15) {
            classStyle.class += "tw-border-b "
            classStyle.style.borderBottomStyle = "dashed"
          } else if (fractionalTime === 45) {
            classStyle.class += "tw-border-b "
          }
        }

        classStyle.class += "tw-border-r "
        if (col === 0) classStyle.class += "tw-border-l tw-border-l-gray "
        if (col === this.days.length - 1)
          classStyle.class += "tw-border-r-gray "
        if (isFirstSplit && row === 0)
          classStyle.class += "tw-border-t tw-border-t-gray "
        if (!isFirstSplit && row === this.splitTimes[0].length)
          classStyle.class += "tw-border-t tw-border-t-gray "
        if (isFirstSplit && row === this.splitTimes[0].length - 1)
          classStyle.class += "tw-border-b tw-border-b-gray "
        if (
          !isFirstSplit &&
          row === this.splitTimes[0].length + this.splitTimes[1].length - 1
        )
          classStyle.class += "tw-border-b tw-border-b-gray "

        const totalRespondents =
          this.state === this.states.SUBSET_AVAILABILITY
            ? this.curRespondents.length
            : this.respondents.length
        if (
          this.state === this.states.EDIT_AVAILABILITY ||
          this.state === this.states.SINGLE_AVAILABILITY ||
          totalRespondents === 1
        ) {
          classStyle.class += "tw-border-[#999999] "
        } else {
          classStyle.class += "tw-border-[#DDDDDD99] "
        }
      }

      // Edit fill color and border color if day is not interactable
      if (isDisabled) {
        classStyle.class += "tw-bg-off-white tw-border-off-white "
      }

      // Change default red:
      if (classStyle.style.backgroundColor === "#E523230D") {
        classStyle.style.backgroundColor = "#E5232333"
      }

      return classStyle
    },
    /** Returns the shared class string and style object for the given timeslot (either time timeslot or day timeslot) */
    getTimeslotClassStyle(date, row, col) {
      let c = ""
      const s = {}
      if (!date) return { class: c, style: s }

      const timeslotRespondents =
        this.responsesFormatted.get(date.getTime()) ?? new Set()

      // Fill style

      if (this.isSignUp) {
        c += "tw-bg-light-gray "
        return { class: c, style: s }
      }

      if (
        (!this.overlayAvailability &&
          this.state === this.states.EDIT_AVAILABILITY) ||
        this.state === this.states.SET_SPECIFIC_TIMES
      ) {
        // Set default background color to red (unavailable)
        s.backgroundColor = "#E523230D"

        // Show only current user availability
        const inDragRange = this.inDragRange(row, col)
        if (inDragRange) {
          // Set style if drag range goes over the current timeslot
          if (this.dragType === this.DRAG_TYPES.ADD) {
<<<<<<< HEAD
            if (this.state === this.states.SET_SPECIFIC_TIMES) {
              c += "tw-bg-white "
            } else {
              if (this.availabilityType === availabilityTypes.AVAILABLE) {
                s.backgroundColor = "#00994C88"
              } else if (
                this.availabilityType === availabilityTypes.IF_NEEDED
              ) {
                c += "tw-bg-yellow "
              }
=======
            if (this.availabilityType === availabilityTypes.AVAILABLE) {
              s.backgroundColor = "#00994C77"
            } else if (this.availabilityType === availabilityTypes.IF_NEEDED) {
              c += "tw-bg-yellow "
>>>>>>> f989cb21
            }
          } else if (this.dragType === this.DRAG_TYPES.REMOVE) {
            if (this.state === this.states.SET_SPECIFIC_TIMES) {
              c += "tw-bg-gray "
            }
          }
        } else {
          // Otherwise just show the current availability
          // Show current availability from availability set
<<<<<<< HEAD
          if (this.state === this.states.SET_SPECIFIC_TIMES) {
            if (this.tempTimes.has(date.getTime())) {
              c += "tw-bg-white "
            } else {
              c += "tw-bg-gray "
            }
          } else {
            if (this.availability.has(date.getTime())) {
              s.backgroundColor = "#00994C88"
            } else if (this.ifNeeded.has(date.getTime())) {
              c += "tw-bg-yellow "
            }
=======
          if (this.availability.has(date.getTime())) {
            s.backgroundColor = "#00994C77"
          } else if (this.ifNeeded.has(date.getTime())) {
            c += "tw-bg-yellow "
>>>>>>> f989cb21
          }
        }
      }

      if (this.state === this.states.SINGLE_AVAILABILITY) {
        // Show only the currently selected respondent's availability
        const respondent = this.curRespondent
        if (timeslotRespondents.has(respondent)) {
          if (this.parsedResponses[respondent]?.ifNeeded?.has(date.getTime())) {
            c += "tw-bg-yellow "
          } else {
            s.backgroundColor = "#00994C77"
          }
        } else {
          s.backgroundColor = "#E523230D"
        }
        return { class: c, style: s }
      }

      if (
        this.overlayAvailability ||
        this.state === this.states.BEST_TIMES ||
        this.state === this.states.HEATMAP ||
        this.state === this.states.SCHEDULE_EVENT ||
        this.state === this.states.SUBSET_AVAILABILITY
      ) {
        let numRespondents
        let max

        if (
          this.state === this.states.BEST_TIMES ||
          this.state === this.states.HEATMAP ||
          this.state === this.states.SCHEDULE_EVENT
        ) {
          numRespondents = timeslotRespondents.size
          max = this.max
        } else if (this.state === this.states.SUBSET_AVAILABILITY) {
          numRespondents = [...timeslotRespondents].filter((r) =>
            this.curRespondentsSet.has(r)
          ).length

          max = this.curRespondentsMax
        } else if (this.overlayAvailability) {
          if (
            (this.userHasResponded || this.curGuestId?.length > 0) &&
            timeslotRespondents.has(this.authUser?._id ?? this.curGuestId)
          ) {
            // Subtract 1 because we do not want to include current user's availability
            numRespondents = timeslotRespondents.size - 1
            max = this.max
          } else {
            numRespondents = timeslotRespondents.size
            max = this.max
          }
        }

        const totalRespondents =
          this.state === this.states.SUBSET_AVAILABILITY
            ? this.curRespondents.length
            : this.respondents.length

        if (this.defaultState === this.states.BEST_TIMES) {
          if (max > 0 && numRespondents === max) {
            // Only set timeslot to green for the times that most people are available
            if (totalRespondents === 1 || this.overlayAvailability) {
              // Make single responses less saturated
              const green = "#00994C88"
              s.backgroundColor = green
            } else {
              const green = "#00994C"
              s.backgroundColor = green
            }
          }
        } else if (this.defaultState === this.states.HEATMAP) {
          if (numRespondents > 0) {
            if (totalRespondents === 1) {
              const respondentId =
                this.state === this.states.SUBSET_AVAILABILITY
                  ? this.curRespondents[0]
                  : this.respondents[0]._id
              if (
                this.parsedResponses[respondentId]?.ifNeeded?.has(
                  date.getTime()
                )
              ) {
                c += "tw-bg-yellow "
              } else {
                const green = "#00994C88"
                s.backgroundColor = green
              }
            } else {
              // Determine color of timeslot based on number of people available
              const frac = numRespondents / max
              const green = "#00994C"
              let alpha
              if (!this.overlayAvailability) {
                alpha = Math.floor(frac * (255 - 30))
                  .toString(16)
                  .toUpperCase()
                  .substring(0, 2)
                  .padStart(2, "0")
                if (
                  frac == 1 &&
                  ((this.curRespondents.length > 0 &&
                    max === this.curRespondents.length) ||
                    (this.curRespondents.length === 0 &&
                      max === this.respondents.length))
                ) {
                  alpha = "FF"
                }
              } else {
                alpha = Math.floor(frac * (255 - 85))
                  .toString(16)
                  .toUpperCase()
                  .substring(0, 2)
                  .padStart(2, "0")
              }

              s.backgroundColor = green + alpha
            }
          } else if (totalRespondents === 1) {
            const red = "#E523230D"
            s.backgroundColor = red
          }
        }
      }

      return { class: c, style: s }
    },
    getDayTimeslotClassStyle(date, i) {
      const row = Math.floor(i / 7)
      const col = i % 7

      let classStyle
      // Only compute class style for days that are included
      if (this.monthDayIncluded.get(date.getTime())) {
        classStyle = this.getTimeslotClassStyle(date, row, col)
        if (this.state === this.states.EDIT_AVAILABILITY) {
          classStyle.class += "tw-cursor-pointer "
        }

        const backgroundColor = classStyle.style.backgroundColor
        if (
          backgroundColor &&
          lightOrDark(removeTransparencyFromHex(backgroundColor)) === "dark"
        ) {
          classStyle.class += "tw-text-white "
        }
      } else {
        classStyle = {
          class: "tw-bg-off-white tw-text-gray ",
          style: {},
        }
      }

      // Change default red:
      if (classStyle.style.backgroundColor === "#E523230D") {
        classStyle.style.backgroundColor = "#E523233B"
      }

      // Change edit green
      // if (classStyle.style.backgroundColor === "#00994C88") {
      //   classStyle.style.backgroundColor = "#29BC6880"
      // }

      // Border style
      if (
        (this.respondents.length > 0 ||
          this.state === this.states.EDIT_AVAILABILITY) &&
        this.curTimeslot.row === row &&
        this.curTimeslot.col === col &&
        this.monthDayIncluded.get(date.getTime())
      ) {
        // Dashed border for currently selected timeslot
        classStyle.class +=
          "tw-outline-2 tw-outline-dashed tw-outline-black tw-z-10 "
      } else {
        // Normal border
        if (col === 0) classStyle.class += "tw-border-l tw-border-l-gray "
        classStyle.class += "tw-border-r tw-border-r-gray "
        if (col !== 7 - 1) {
          classStyle.style.borderRightStyle = "dashed"
        }

        if (row === 0) classStyle.class += "tw-border-t tw-border-t-gray "
        classStyle.class += "tw-border-b tw-border-b-gray "
        if (row !== Math.floor(this.monthDays.length / 7) - 1) {
          classStyle.style.borderBottomStyle = "dashed"
        }
      }

      return classStyle
    },
    getTimeslotVon(row, col) {
      if (this.interactable) {
        return {
          click: () => {
            if (this.timeslotSelected) {
              // Get rid of persistent timeslot selection if clicked on the same timeslot that is currently being persisted
              if (
                row === this.curTimeslot.row &&
                col === this.curTimeslot.col
              ) {
                this.timeslotSelected = false
              }
            } else if (
              this.state !== this.states.EDIT_AVAILABILITY &&
              (this.userHasResponded || this.guestAddedAvailability)
            ) {
              // Persist timeslot selection if user has already responded
              this.timeslotSelected = true
            }

            this.showAvailability(row, col)
          },
          mousedown: () => {
            // Highlight availability button
            if (
              this.state === this.defaultState &&
              ((!this.isPhone &&
                !(this.userHasResponded || this.guestAddedAvailability)) ||
                this.respondents.length == 0)
            )
              this.highlightAvailabilityBtn()
          },
          mouseover: () => {
            // Only show availability on hover if timeslot is not being persisted
            if (!this.timeslotSelected) {
              this.showAvailability(row, col)
              // console.log(
              //   "mouseover",
              //   this.getDateFromRowCol(row, col)?.toISOString()
              // )
            }
          },
        }
      }
      return {}
    },
    resetCurTimeslot() {
      // Only reset cur timeslot if it isn't being persisted
      if (this.timeslotSelected) return

      this.curTimeslotAvailability = {}
      for (const respondent of this.respondents) {
        this.curTimeslotAvailability[respondent._id] = true
      }
      this.curTimeslot = { row: -1, col: -1 }

      // End drag if mouse left time grid
      this.endDrag()
    },
    //#endregion

    // -----------------------------------
    //#region Editing
    // -----------------------------------
    startEditing() {
      this.state = this.isSignUp
        ? this.states.EDIT_SIGN_UP_BLOCKS
        : this.states.EDIT_AVAILABILITY
      this.availabilityType = availabilityTypes.AVAILABLE
      this.availability = new Set()
      this.ifNeeded = new Set()

      if (this.authUser && !this.addingAvailabilityAsGuest) {
        this.resetCurUserAvailability()
      }
      this.$nextTick(() => (this.unsavedChanges = false))
      this.pageHasChanged = false
    },
    stopEditing() {
      this.state = this.defaultState
      this.stopAvailabilityAnim()

      // Reset options
      this.availabilityType = availabilityTypes.AVAILABLE
      this.overlayAvailability = false
    },
    highlightAvailabilityBtn() {
      this.$emit("highlightAvailabilityBtn")
    },
    editGuestAvailability(id) {
      if (this.authUser) {
        this.$emit("addAvailabilityAsGuest")
      } else {
        this.startEditing()
      }

      this.$nextTick(() => {
        this.populateUserAvailability(id)
        this.$emit("setCurGuestId", id)
      })
    },
    refreshEvent() {
      this.$emit("refreshEvent")
    },
    //#endregion

    // -----------------------------------
    //#region Schedule event
    // -----------------------------------
    scheduleEvent() {
      this.state = this.states.SCHEDULE_EVENT
      this.$posthog.capture("schedule_event_button_clicked")
    },
    cancelScheduleEvent() {
      this.state = this.defaultState
    },

    /** Redirect user to Google Calendar to finish the creation of the event */
    confirmScheduleEvent() {
      if (!this.curScheduledEvent) return
      this.$posthog.capture("schedule_event_confirmed")
      // Get start date, and end date from the area that the user has dragged out
      const { col, row, numRows } = this.curScheduledEvent
      let startDate = this.getDateFromRowCol(row, col)
      let endDate = new Date(startDate)
      endDate.setMinutes(startDate.getMinutes() + (numRows / 4) * 60)

      if (this.isWeekly) {
        // Determine offset based on current day of the week.
        // People expect the event to be scheduled in the future, not the past, which is why this check exists
        let offset = 0
        if (new Date().getDay() > startDate.getDay()) {
          offset = 1
        }

        // Transform startDate and endDate to be the current week offset
        startDate = dateToDowDate(this.event.dates, startDate, offset, true)
        endDate = dateToDowDate(this.event.dates, endDate, offset, true)
      }

      // Format email string separated by commas
      const emails = this.respondents.map((r) => {
        // Return email if they are not a guest, otherwise return their name
        if (r.email.length > 0) {
          return r.email
        } else {
          // return `${r.firstName} (no email)`
          return null
        }
      })
      const emailsString = encodeURIComponent(emails.filter(Boolean).join(","))

      // Format start and end date to be in the format required by gcal (remove -, :, and .000)
      const start = startDate.toISOString().replace(/([-:]|\.000)/g, "")
      const end = endDate.toISOString().replace(/([-:]|\.000)/g, "")

      // Construct Google Calendar event creation template url
      const url = `https://calendar.google.com/calendar/render?action=TEMPLATE&text=${encodeURIComponent(
        this.event.name
      )}&dates=${start}/${end}&details=${encodeURIComponent(
        "\n\nThis event was scheduled with schej: https://schej.it/e/"
      )}${this.event._id}&ctz=${this.curTimezone.value}&add=${emailsString}`

      // Navigate to url and reset state
      window.open(url, "_blank")
      this.state = this.defaultState
    },
    //#endregion

    // -----------------------------------
    //#region Drag Stuff
    // -----------------------------------
    normalizeXY(e) {
      /* Normalize the touch event to be relative to element */
      let pageX, pageY
      if ("touches" in e) {
        // is a touch event
        ;({ pageX, pageY } = e.touches[0])
      } else {
        // is a mouse event
        ;({ pageX, pageY } = e)
      }
      const { left, top } = e.currentTarget.getBoundingClientRect()
      const x = pageX - left
      const y = pageY - top - window.scrollY
      return { x, y }
    },
    clampRow(row) {
      if (this.event.daysOnly) {
        row = clamp(row, 0, Math.floor(this.monthDays.length / 7) - 1)
      } else {
        row = clamp(row, 0, this.times.length - 1)
      }
      return row
    },
    clampCol(col) {
      if (this.event.daysOnly) {
        col = clamp(col, 0, 7 - 1)
      } else {
        col = clamp(col, 0, this.days.length - 1)
      }
      return col
    },
    /** Returns row, col for the timeslot we are currently hovering over given the x and y position */
    getRowColFromXY(x, y) {
      const { width, height } = this.timeslot
      let col = Math.floor(x / width)
      let row = Math.floor(y / height)

      // Account for split gap
      if (!this.event.daysOnly && row > this.splitTimes[0].length) {
        const adjustedRow = Math.floor((y - this.SPLIT_GAP_HEIGHT) / height)
        if (adjustedRow >= this.splitTimes[0].length) {
          // Make sure we don't go to a lesser index
          row = adjustedRow
        }
      }

      row = this.clampRow(row)
      col = this.clampCol(col)
      return {
        row,
        col,
      }
    },
    endDrag() {
      if (!this.allowDrag) return

      if (!this.dragStart || !this.dragCur) return

      // Update availability set based on drag region
      if (
        this.state === this.states.EDIT_AVAILABILITY ||
        this.state === this.states.SET_SPECIFIC_TIMES
      ) {
        // Determine colInc and rowInc
        let colInc =
          (this.dragCur.col - this.dragStart.col) /
          Math.abs(this.dragCur.col - this.dragStart.col)
        let rowInc =
          (this.dragCur.row - this.dragStart.row) /
          Math.abs(this.dragCur.row - this.dragStart.row)
        if (isNaN(colInc)) colInc = 1
        if (isNaN(rowInc)) rowInc = 1

        // Determine iteration variables
        let rowStart = this.dragStart.row
        let rowMax = this.dragCur.row + rowInc
        let colStart = this.dragStart.col
        let colMax = this.dragCur.col + colInc

        // Correct iteration variables if days only
        if (this.event.daysOnly) {
          colStart = 0
          colMax = 7
          colInc = 1
        }

        // Iterate all selected time slots and either add or remove them
        for (let r = rowStart; r != rowMax; r += rowInc) {
          for (let c = colStart; c != colMax; c += colInc) {
            const date = this.getDateFromRowCol(r, c)
            if (!date) continue

            if (this.event.daysOnly) {
              // Don't add to availability set if month day is not included
              const isMonthDayIncluded =
                this.monthDayIncluded.get(date.getTime()) &&
                this.inDragRange(r, c)
              if (!isMonthDayIncluded) continue
            }

            if (this.dragType === this.DRAG_TYPES.ADD) {
              if (this.state === this.states.SET_SPECIFIC_TIMES) {
                this.tempTimes.add(date.getTime())
              } else {
                // Add / remove time from availability set
                if (this.availabilityType === availabilityTypes.AVAILABLE) {
                  this.availability.add(date.getTime())
                  this.ifNeeded.delete(date.getTime())
                } else if (
                  this.availabilityType === availabilityTypes.IF_NEEDED
                ) {
                  this.ifNeeded.add(date.getTime())
                  this.availability.delete(date.getTime())
                }
              }
            } else if (this.dragType === this.DRAG_TYPES.REMOVE) {
              if (this.state === this.states.SET_SPECIFIC_TIMES) {
                this.tempTimes.delete(date.getTime())
              } else {
                // Add / remove time from availability set
                this.availability.delete(date.getTime())
                this.ifNeeded.delete(date.getTime())
              }
            }

            // Edit manualAvailability set if event is a GROUP
            if (this.event.type === eventTypes.GROUP) {
              const discreteDate = dateToDowDate(
                this.event.dates,
                date,
                this.weekOffset,
                true
              )
              const startDateOfDay = dateToDowDate(
                this.event.dates,
                this.days[c].dateObject,
                this.weekOffset,
                true
              )

              // If date not touched, then add all of the existing calendar availabilities and mark it as touched
              if (!(startDateOfDay.getTime() in this.manualAvailability)) {
                // Create new set
                this.manualAvailability[startDateOfDay.getTime()] = new Set()

                // Add the existing calendar availabilities
                const existingAvailability = this.getAvailabilityForColumn(c)
                for (const a of existingAvailability) {
                  const convertedDate = dateToDowDate(
                    this.event.dates,
                    new Date(a),
                    this.weekOffset,
                    true
                  )
                  this.manualAvailability[startDateOfDay.getTime()].add(
                    convertedDate.getTime()
                  )
                }
              }

              // Add / remove time from manual availability set
              if (this.dragType === this.DRAG_TYPES.ADD) {
                this.manualAvailability[startDateOfDay.getTime()].add(
                  discreteDate.getTime()
                )
              } else if (this.dragType === this.DRAG_TYPES.REMOVE) {
                this.manualAvailability[startDateOfDay.getTime()].delete(
                  discreteDate.getTime()
                )
              }
            }
          }
        }
        this.availability = new Set(this.availability)
      } else if (this.state === this.states.SCHEDULE_EVENT) {
        // Update scheduled event
        const col = this.dragStart.col
        const row = this.dragStart.row
        const numRows = this.dragCur.row - this.dragStart.row + 1

        if (numRows > 0) {
          this.curScheduledEvent = { col, row, numRows }
        } else {
          this.curScheduledEvent = null
        }
      } else if (this.state === this.states.EDIT_SIGN_UP_BLOCKS) {
        // Update sign up blocks
        const dayIndex = this.dragStart.col
        const hoursOffset = this.dragStart.row / 4
        const hoursLength = (this.dragCur.row - this.dragStart.row + 1) / 4
        if (hoursLength > 0) {
          this.signUpBlocksToAddByDay[dayIndex].push(
            this.createSignUpBlock(dayIndex, hoursOffset, hoursLength)
          )
        }
      }

      // Set dragging defaults
      this.dragging = false
      this.dragStart = null
      this.dragCur = null
    },
    inDragRange(row, col) {
      /* Returns whether the given row and col is within the drag range */
      if (this.dragging) {
        if (this.event.daysOnly) {
          if (
            isBetween(row, this.dragStart.row, this.dragCur.row) ||
            isBetween(row, this.dragCur.row, this.dragStart.row)
          ) {
            if (this.dragCur.row < this.dragStart.row) {
              return (
                (this.dragCur.row === row && this.dragCur.col <= col) ||
                (this.dragStart.row === row && this.dragStart.col >= col) ||
                (this.dragStart.row !== row && this.dragCur.row !== row)
              )
            } else if (this.dragCur.row > this.dragStart.row) {
              return (
                (this.dragCur.row === row && this.dragCur.col >= col) ||
                (this.dragStart.row === row && this.dragStart.col <= col) ||
                (this.dragStart.row !== row && this.dragCur.row !== row)
              )
            } else {
              // cur row == start row
              return (
                isBetween(col, this.dragStart.col, this.dragCur.col) ||
                isBetween(col, this.dragCur.col, this.dragStart.col)
              )
            }
          }
          return false
        }

        return (
          (isBetween(row, this.dragStart.row, this.dragCur.row) ||
            isBetween(row, this.dragCur.row, this.dragStart.row)) &&
          (isBetween(col, this.dragStart.col, this.dragCur.col) ||
            isBetween(col, this.dragCur.col, this.dragStart.col))
        )
      }
      return false
    },
    moveDrag(e) {
      if (!this.allowDrag) return
      if (e.touches?.length > 1) return // If dragging with more than one finger
      if (!this.dragStart) return

      e.preventDefault()
      let { row, col } = this.getRowColFromXY(
        ...Object.values(this.normalizeXY(e))
      )

      if (
        this.maxSignUpBlockRowSize &&
        row >= this.dragStart.row + this.maxSignUpBlockRowSize
      ) {
        row = this.dragStart.row + this.maxSignUpBlockRowSize - 1
      } else if (this.state === this.states.SCHEDULE_EVENT) {
        const isFirstSplit = this.dragStart.row < this.splitTimes[0].length
        if (isFirstSplit) {
          row = Math.min(row, this.splitTimes[0].length - 1)
        }
      }

      this.dragCur = { row, col }
    },
    startDrag(e) {
      const { row, col } = this.getRowColFromXY(
        ...Object.values(this.normalizeXY(e))
      )

      // If sign up form, check if trying to drag in a block
      if (this.isSignUp) {
        for (const block of this.signUpBlocksByDay[col].concat(
          this.signUpBlocksToAddByDay[col]
        )) {
          if (
            isBetween(
              row,
              block.hoursOffset * 4,
              (block.hoursOffset + block.hoursLength) * 4 - 1
            )
          ) {
            this.$refs.signUpBlocksList.scrollToSignUpBlock(block._id)
            return
          }
        }
      }

      if (!this.allowDrag) return
      if (e.touches?.length > 1) return // If dragging with more than one finger

      const date = this.getDateFromRowCol(row, col)
      if (!date) return

      // Dont start dragging if day not included in daysonly event
      if (this.event.daysOnly && !this.monthDayIncluded.get(date.getTime())) {
        return
      }

      this.dragging = true
      this.dragStart = { row, col }
      this.dragCur = { row, col }

      // Prevent scroll
      e.preventDefault()

      // Set drag type
      if (this.isSignUp) {
        this.dragType = this.DRAG_TYPES.ADD
      } else if (
        (this.state === this.states.SET_SPECIFIC_TIMES &&
          this.tempTimes.has(date.getTime())) ||
        (this.availabilityType === availabilityTypes.AVAILABLE &&
          this.availability.has(date.getTime())) ||
        (this.availabilityType === availabilityTypes.IF_NEEDED &&
          this.ifNeeded.has(date.getTime()))
      ) {
        this.dragType = this.DRAG_TYPES.REMOVE
      } else {
        this.dragType = this.DRAG_TYPES.ADD
      }
    },
    //#endregion

    // -----------------------------------
    //#region Options
    // -----------------------------------
    getLocalTimezone() {
      const split = new Date(this.event.dates[0])
        .toLocaleTimeString("en-us", { timeZoneName: "short" })
        .split(" ")
      const localTimezone = split[split.length - 1]

      return localTimezone
    },
    onShowBestTimesChange() {
      localStorage["showBestTimes"] = this.showBestTimes
      if (
        this.state == this.states.BEST_TIMES ||
        this.state == this.states.HEATMAP
      )
        this.state = this.defaultState
    },
    toggleShowEditOptions() {
      this.showEditOptions = !this.showEditOptions
      localStorage["showEditOptions"] = this.showEditOptions
    },
    toggleShowEventOptions() {
      this.showEventOptions = !this.showEventOptions
      localStorage["showEventOptions"] = this.showEventOptions
    },
    updateOverlayAvailability(val) {
      this.overlayAvailability = !!val
      this.$posthog.capture("overlay_availability_toggled", {
        enabled: !!val,
      })
    },
    //#endregion

    // -----------------------------------
    //#region Scroll
    // -----------------------------------
    onCalendarScroll(e) {
      this.calendarMaxScroll = e.target.scrollWidth - e.target.offsetWidth
      this.calendarScrollLeft = e.target.scrollLeft
    },
    onScroll(e) {
      this.checkElementsVisible()
    },
    /** Checks whether certain elements are visible and sets variables accoringly */
    checkElementsVisible() {
      const optionsSectionEl = this.$refs.optionsSection
      if (optionsSectionEl) {
        this.optionsVisible = isElementInViewport(optionsSectionEl, {
          bottomOffset: -64,
        })
      }

      const respondentsListEl = this.$refs.respondentsList?.$el
      if (respondentsListEl) {
        this.scrolledToRespondents = isElementInViewport(respondentsListEl, {
          bottomOffset: -64,
        })
      }
    },
    //#endregion

    // -----------------------------------
    //#region Pagination
    // -----------------------------------
    nextPage(e) {
      e.stopImmediatePropagation()
      if (this.event.type === eventTypes.GROUP) {
        // Go to next page if there are still more days left to see
        // Otherwise, update week offset
        if ((this.page + 1) * this.maxDaysPerPage < this.allDays.length) {
          this.page++
        } else {
          this.page = 0
          this.$emit("update:weekOffset", this.weekOffset + 1)
        }
      } else {
        this.page++
      }
      this.pageHasChanged = true
    },
    prevPage(e) {
      e.stopImmediatePropagation()
      if (this.event.type === eventTypes.GROUP) {
        // Go to prev page if there is a prev page
        // Otherwise, update week offset
        if (this.page > 0) {
          this.page--
        } else {
          this.page = Math.ceil(this.allDays.length / this.maxDaysPerPage) - 1
          this.$emit("update:weekOffset", this.weekOffset - 1)
        }
      } else {
        this.page--
      }
      this.pageHasChanged = true
    },
    //#endregion

    // -----------------------------------
    //#region Resize
    // -----------------------------------
    onResize() {
      this.setTimeslotSize()
    },
    //#endregion

    // -----------------------------------
    //#region hint
    // -----------------------------------
    closeHint() {
      this.hintState = false
      localStorage[this.hintStateLocalStorageKey] = true
    },
    //#endregion

    // -----------------------------------
    //#region Group
    // -----------------------------------

    /** Toggles calendar account - in groups to enable/disable calendars */
    toggleCalendarAccount(payload) {
      this.sharedCalendarAccounts[
        getCalendarAccountKey(payload.email, payload.calendarType)
      ].enabled = payload.enabled
      this.sharedCalendarAccounts = JSON.parse(
        JSON.stringify(this.sharedCalendarAccounts)
      )
    },

    /** Toggles sub calendar account - in groups to enable/disable sub calendars */
    toggleSubCalendarAccount(payload) {
      this.sharedCalendarAccounts[
        getCalendarAccountKey(payload.email, payload.calendarType)
      ].subCalendars[payload.subCalendarId].enabled = payload.enabled
      this.sharedCalendarAccounts = JSON.parse(
        JSON.stringify(this.sharedCalendarAccounts)
      )
    },

    /** Sets the initial sharedCalendarAccounts object */
    initSharedCalendarAccounts() {
      if (!this.authUser) return

      // Init shared calendar accounts to current calendar accounts
      this.sharedCalendarAccounts = JSON.parse(
        JSON.stringify(this.authUser.calendarAccounts)
      )

      // Disable all calendars
      for (const id in this.sharedCalendarAccounts) {
        this.sharedCalendarAccounts[id].enabled = false
        if (this.sharedCalendarAccounts[id].subCalendars) {
          for (const subCalendarId in this.sharedCalendarAccounts[id]
            .subCalendars) {
            this.sharedCalendarAccounts[id].subCalendars[
              subCalendarId
            ].enabled = false
          }
        }
      }

      // Enable calendars based on responses
      if (this.authUser._id in this.event.responses) {
        const enabledCalendars =
          this.event.responses[this.authUser._id].enabledCalendars

        for (const id in enabledCalendars) {
          this.sharedCalendarAccounts[id].enabled = true

          enabledCalendars[id].forEach((subCalendarId) => {
            this.sharedCalendarAccounts[id].subCalendars[
              subCalendarId
            ].enabled = true
          })
        }
      }
    },

    /** Based on the date, determine whether it has been touched */
    isTouched(date, availability = [...this.availability]) {
      const start = new Date(date)
      const end = new Date(date)
      end.setHours(end.getHours() + this.event.duration)

      for (const a of availability) {
        const availableTime = new Date(a).getTime()
        if (
          start.getTime() <= availableTime &&
          availableTime <= end.getTime()
        ) {
          return true
        }
      }

      return false
    },

    /** Returns a subset of availability for the current date */
    getAvailabilityForColumn(column, availability = [...this.availability]) {
      const subset = new Set()
      const availabilitySet = new Set(availability)
      for (
        let r = 0;
        r < this.splitTimes[0].length + this.splitTimes[1].length;
        ++r
      ) {
        const date = this.getDateFromRowCol(r, column)
        if (!date) continue

        if (availabilitySet.has(date.getTime())) {
          subset.add(date.getTime())
        }
      }

      return subset
    },

    /** Returns a copy of the manual availability, converted to dow dates */
    getManualAvailabilityDow(manualAvailability = this.manualAvailability) {
      if (!manualAvailability) return null

      const manualAvailabilityDow = {}
      for (const time in manualAvailability) {
        const dowTime = dateToDowDate(
          this.event.dates,
          new Date(parseInt(time)),
          this.weekOffset
        ).getTime()
        manualAvailabilityDow[dowTime] = [...manualAvailability[time]].map(
          (a) => dateToDowDate(this.event.dates, new Date(a), this.weekOffset)
        )
      }
      return manualAvailabilityDow
    },
    //#endregion

    // -----------------------------------
    //#region Sign up form
    // -----------------------------------

    /** Creates a sign up block for the current day and hour offset */
    createSignUpBlock(dayIndex, hoursOffset, hoursLength) {
      const timeBlock = getTimeBlock(
        this.days[dayIndex].dateObject,
        hoursOffset,
        hoursLength
      )

      return {
        _id: ObjectID().toString(),
        capacity: 1,
        name: this.newSignUpBlockName,
        ...timeBlock,
        hoursOffset,
        hoursLength,
      }
    },

    /** Updates the sign up block with the same id */
    editSignUpBlock(signUpBlock) {
      this.signUpBlocksByDay.forEach((blocksInDay, dayIndex) => {
        blocksInDay.forEach((block, blockIndex) => {
          if (signUpBlock._id === block._id) {
            this.signUpBlocksByDay[dayIndex][blockIndex] = signUpBlock
            this.signUpBlocksByDay = [...this.signUpBlocksByDay]
            return
          }
        })
      })

      this.signUpBlocksToAddByDay.forEach((blocksInDay, dayIndex) => {
        blocksInDay.forEach((block, blockIndex) => {
          if (signUpBlock._id === block._id) {
            this.signUpBlocksToAddByDay[dayIndex][blockIndex] = signUpBlock
            this.signUpBlocksToAddByDay = [...this.signUpBlocksToAddByDay]
            return
          }
        })
      })
    },

    /** Deletes the sign up block with the id */
    deleteSignUpBlock(signUpBlockId) {
      this.signUpBlocksByDay.forEach((blocksInDay, dayIndex) => {
        blocksInDay.forEach((block, blockIndex) => {
          if (signUpBlockId === block._id) {
            this.signUpBlocksByDay[dayIndex].splice(blockIndex, 1)
            return
          }
        })
      })

      this.signUpBlocksToAddByDay.forEach((blocksInDay, dayIndex) => {
        blocksInDay.forEach((block, blockIndex) => {
          if (signUpBlockId === block._id) {
            this.signUpBlocksToAddByDay[dayIndex].splice(blockIndex, 1)
            return
          }
        })
      })
    },

    /** Reloads all the data for the sign up form */
    resetSignUpForm() {
      /** Split sign up blocks by day */
      this.signUpBlocksByDay = splitTimeBlocksByDay(
        this.event,
        this.event.signUpBlocks ?? []
      )

      this.resetSignUpBlocksToAddByDay()

      /** Populate sign up block responses */
      for (const userId in this.event.signUpResponses) {
        const signUpResponse = this.event.signUpResponses[userId]
        for (const signUpBlockId of signUpResponse.signUpBlockIds) {
          const signUpBlock = this.signUpBlocksByDay
            .flat()
            .find((signUpBlock) => signUpBlock._id === signUpBlockId)

          if (!signUpBlock.responses) signUpBlock.responses = []
          signUpBlock.responses.push(signUpResponse)
        }
      }
    },

    /** Initialize sign up blocks to be added array */
    resetSignUpBlocksToAddByDay() {
      this.signUpBlocksToAddByDay = []
      for (const day of this.signUpBlocksByDay) {
        this.signUpBlocksToAddByDay.push([])
      }
    },

    /** Emits sign up for block to parent element */
    handleSignUpBlockClick(block) {
      if (!this.alreadyRespondedToSignUpForm && !this.isOwner)
        this.$emit("signUpForBlock", block)
    },

    //#endregion

    /** Recalculate availability the calendar based on calendar events */
    reanimateAvailability() {
      if (
        this.state === this.states.EDIT_AVAILABILITY &&
        this.authUser &&
        !(this.authUser?._id in this.event.responses) && // User hasn't responded yet
        !this.loadingCalendarEvents &&
        (!this.unsavedChanges || this.availabilityAnimEnabled)
      ) {
        for (const timeout of this.availabilityAnimTimeouts) {
          clearTimeout(timeout)
        }
        this.setAvailabilityAutomatically()
      }
    },
  },
  watch: {
    availability() {
      if (this.state === this.states.EDIT_AVAILABILITY) {
        this.unsavedChanges = true
      }
    },
    event: {
      immediate: true,
      handler() {
        this.initSharedCalendarAccounts()
        this.fetchResponses()
      },
    },
    state(nextState, prevState) {
      this.$nextTick(() => this.checkElementsVisible())

      // Reset scheduled event when exiting schedule event state
      if (prevState === this.states.SCHEDULE_EVENT) {
        this.curScheduledEvent = null
      } else if (prevState === this.states.EDIT_AVAILABILITY) {
        this.unsavedChanges = false
      }
    },
    respondents: {
      immediate: true,
      handler() {
        this.curTimeslotAvailability = {}
        for (const respondent of this.respondents) {
          this.curTimeslotAvailability[respondent._id] = true
        }
      },
    },
    calendarEventsByDay() {
      this.reanimateAvailability()
    },
    page() {
      this.$nextTick(() => {
        this.setTimeslotSize()
      })
    },
    allDays() {
      this.$nextTick(() => {
        this.setTimeslotSize()
      })
    },
    showStickyRespondents: {
      immediate: true,
      handler(cur) {
        clearTimeout(this.delayedShowStickyRespondentsTimeout)
        this.delayedShowStickyRespondentsTimeout = setTimeout(() => {
          this.delayedShowStickyRespondents = cur
        }, 100)
      },
    },
    maxDaysPerPage() {
      // Set page to 0 if user switches from portrait to landscape orientation and we're on an invalid page number,
      // i.e. we're on a page that displays 0 days
      if (this.page * this.maxDaysPerPage >= this.allDays.length) {
        this.page = 0
      }
    },
    mobileNumDays() {
      // Save mobile num days in localstorage
      localStorage["mobileNumDays"] = this.mobileNumDays

      // Set timeslot size because it has changed
      this.$nextTick(() => {
        this.setTimeslotSize()
      })
    },
    weekOffset() {
      if (this.event.type === eventTypes.GROUP) {
        this.fetchResponses()
      }
    },
    hideIfNeeded() {
      this.getResponsesFormatted()
    },
    parsedResponses() {
      // Theoretically, parsed responses should only be changing for groups
      this.getResponsesFormatted()

      // Repopulate user availability when editing availability (this happens when switching weeks in a group)
      if (
        this.event.type === eventTypes.GROUP &&
        this.state === this.states.EDIT_AVAILABILITY &&
        this.authUser
      ) {
        this.availability = new Set()
        this.populateUserAvailability(this.authUser._id)
      }
    },
    showBestTimes() {
      this.onShowBestTimesChange()
    },
    startCalendarOnMonday() {
      localStorage["startCalendarOnMonday"] = this.startCalendarOnMonday
    },
    bufferTime(cur, prev) {
      if (cur.enabled !== prev.enabled || cur.enabled) {
        this.reanimateAvailability()
      }
    },
    workingHours(cur, prev) {
      if (cur.enabled !== prev.enabled || cur.enabled) {
        this.reanimateAvailability()
      }
    },
    timeType() {
      localStorage["timeType"] = this.timeType
    },
  },
  created() {
    this.resetCurUserAvailability()

    addEventListener("click", this.deselectRespondents)
  },
  mounted() {
    // Set initial state
    if (
      this.event.hasSpecificTimes &&
      (!this.event.times || this.event.times.length === 0)
    ) {
      this.state = this.states.SET_SPECIFIC_TIMES
    } else if (this.showBestTimes) {
      this.state = "best_times"
    } else {
      this.state = "heatmap"
    }

    // Set calendar options defaults
    if (this.authUser) {
      this.bufferTime =
        this.authUser?.calendarOptions?.bufferTime ??
        calendarOptionsDefaults.bufferTime
      this.workingHours =
        this.authUser?.calendarOptions?.workingHours ??
        calendarOptionsDefaults.workingHours
      if (this.isGroup) {
        if (this.event.responses[this.authUser._id]?.calendarOptions) {
          // Update calendar options if user has changed them for this specific group
          const { bufferTime, workingHours } =
            this.event.responses[this.authUser._id]?.calendarOptions
          if (bufferTime) this.bufferTime = bufferTime
          if (workingHours) this.workingHours = workingHours
        } else {
          this.bufferTime = calendarOptionsDefaults.bufferTime
          this.workingHours = calendarOptionsDefaults.workingHours
        }
      }
    }

    // Set initial calendar max scroll
    // this.calendarMaxScroll =
    //   this.$refs.calendar.scrollWidth - this.$refs.calendar.offsetWidth

    // Get timeslot size
    this.setTimeslotSize()
    addEventListener("resize", this.onResize)
    addEventListener("scroll", this.onScroll)
    if (!this.calendarOnly) {
      const timesEl = document.getElementById("drag-section")
      if (isTouchEnabled()) {
        timesEl.addEventListener("touchstart", this.startDrag)
        timesEl.addEventListener("touchmove", this.moveDrag)
        timesEl.addEventListener("touchend", this.endDrag)
        timesEl.addEventListener("touchcancel", this.endDrag)
      }
      timesEl.addEventListener("mousedown", this.startDrag)
      timesEl.addEventListener("mousemove", this.moveDrag)
      timesEl.addEventListener("mouseup", this.endDrag)
    }

    // Parse sign up blocks and responses
    this.resetSignUpForm()
  },
  beforeDestroy() {
    removeEventListener("click", this.deselectRespondents)
    removeEventListener("resize", this.onResize)
    removeEventListener("scroll", this.onScroll)
  },
  components: {
    AlertText,
    AvailabilityTypeToggle,
    ExpandableSection,
    BufferTimeSwitch,
    UserAvatarContent,
    ZigZag,
    ConfirmDetailsDialog,
    ToolRow,
    CalendarAccounts,
    RespondentsList,
    Advertisement,
    GCalWeekSelector,
    WorkingHoursToggle,
    SignUpBlock,
    SignUpCalendarBlock,
    SignUpBlocksList,
    CalendarEventBlock, // Added component registration
  },
}
</script><|MERGE_RESOLUTION|>--- conflicted
+++ resolved
@@ -2856,23 +2856,16 @@
         if (inDragRange) {
           // Set style if drag range goes over the current timeslot
           if (this.dragType === this.DRAG_TYPES.ADD) {
-<<<<<<< HEAD
             if (this.state === this.states.SET_SPECIFIC_TIMES) {
               c += "tw-bg-white "
             } else {
               if (this.availabilityType === availabilityTypes.AVAILABLE) {
-                s.backgroundColor = "#00994C88"
+                s.backgroundColor = "#00994C77"
               } else if (
                 this.availabilityType === availabilityTypes.IF_NEEDED
               ) {
                 c += "tw-bg-yellow "
               }
-=======
-            if (this.availabilityType === availabilityTypes.AVAILABLE) {
-              s.backgroundColor = "#00994C77"
-            } else if (this.availabilityType === availabilityTypes.IF_NEEDED) {
-              c += "tw-bg-yellow "
->>>>>>> f989cb21
             }
           } else if (this.dragType === this.DRAG_TYPES.REMOVE) {
             if (this.state === this.states.SET_SPECIFIC_TIMES) {
@@ -2882,7 +2875,6 @@
         } else {
           // Otherwise just show the current availability
           // Show current availability from availability set
-<<<<<<< HEAD
           if (this.state === this.states.SET_SPECIFIC_TIMES) {
             if (this.tempTimes.has(date.getTime())) {
               c += "tw-bg-white "
@@ -2891,16 +2883,10 @@
             }
           } else {
             if (this.availability.has(date.getTime())) {
-              s.backgroundColor = "#00994C88"
+              s.backgroundColor = "#00994C77"
             } else if (this.ifNeeded.has(date.getTime())) {
               c += "tw-bg-yellow "
             }
-=======
-          if (this.availability.has(date.getTime())) {
-            s.backgroundColor = "#00994C77"
-          } else if (this.ifNeeded.has(date.getTime())) {
-            c += "tw-bg-yellow "
->>>>>>> f989cb21
           }
         }
       }
