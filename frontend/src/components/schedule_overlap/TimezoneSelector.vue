<!-- Allows user to change timezone -->
<template>
  <div
    class="tw-flex tw-items-center tw-justify-center"
    id="timezone-select-container"
  >
    <div v-if="!noLabel" :class="`tw-mr-2 tw-mt-px ${labelColor}`">
      {{ label }}
    </div>
    <v-select
      id="timezone-select"
      :value="value"
      @input="onChange"
      :items="timezones"
      :menu-props="{ auto: true }"
<<<<<<< HEAD
      :solo="solo"
      :class="solo && '-tw-mt-px tw-w-52 tw-text-sm'"
      :dense="!solo"
=======
      class="tw-z-20 -tw-mt-px tw-w-52 tw-text-sm"
      dense
>>>>>>> 5c3f1007
      color="#219653"
      item-color="green"
      hide-details
      item-text="label"
      return-object
    >
      <template v-slot:item="{ item, on, attrs }">
        <v-list-item v-bind="attrs" v-on="on">
          <v-list-item-content>
            <v-list-item-title>
              {{ item.gmtString }} {{ item.label }}
            </v-list-item-title>
          </v-list-item-content>
        </v-list-item>
      </template>
      <template v-slot:selection="{ item }">
        <div class="v-select__selection v-select__selection--comma">
          {{ item.gmtString }} {{ item.label }}
        </div>
      </template>
    </v-select>
    <v-btn v-if="timezoneModified" @click="resetTimezone" icon color="primary"
      ><v-icon>mdi-refresh</v-icon></v-btn
    >
  </div>
</template>

<script>
import { allTimezones } from "@/constants"
import spacetime from "spacetime"

export default {
  name: "TimezoneSelector",

  props: {
    value: { type: Object, required: true },
    label: { type: String, default: "Shown in" },
    labelColor: { type: String, default: "" },
    solo: { type: Boolean, default: false },
    noLabel: { type: Boolean, default: false },
  },

  created() {
    if (localStorage["timezone"]) {
      this.timezoneModified = true
    }

    if (this.value.value) return // Timezone has already been set

    // Set timezone to localstorage timezone if localstorage is set
    if (localStorage["timezone"]) {
      this.$emit("input", JSON.parse(localStorage["timezone"]))
      return
    }

    // Otherwise, set timezone to local timezone
    this.$emit("input", this.getLocalTimezone())
  },

  data() {
    return {
      timezoneModified: false, // Whether the timezone has been modified from the local timezone
    }
  },

  computed: {
    /** Returns an array of all supported timezones */
    timezones() {
      // ===============================================================================
      // Source: https://github.com/ndom91/react-timezone-select/blob/main/src/index.tsx
      // ===============================================================================

      const t = Object.entries(allTimezones)
        .map((zone) => {
          try {
            const now = spacetime.now(zone[0])
            const tz = now.timezone()

            const min = tz.current.offset * 60
            const hr = `${(min / 60) ^ 0}:${
              min % 60 === 0 ? "00" : Math.abs(min % 60)
            }`
            const gmtString = `(GMT${hr.includes("-") ? hr : `+${hr}`})`
            const label = `${zone[1]}`

            return {
              value: tz.name,
              label: label,
              gmtString: gmtString,
              offset: tz.current.offset * 60,
            }
          } catch (e) {
            console.error(e)
            return null
          }
        })
        .filter(Boolean)
        .sort((a, b) => a.offset - b.offset)
      return t
    },
  },

  methods: {
    /** Updates local storage and emits the new timezone */
    onChange(val) {
      localStorage["timezone"] = JSON.stringify(val)
      this.$emit("input", val)
      this.timezoneModified = true
    },
    /** Returns a timezone object for the local timezone */
    getLocalTimezone() {
      const localTimezone = Intl.DateTimeFormat().resolvedOptions().timeZone
      let timezoneObject = this.timezones.find((t) => t.value === localTimezone)

      if (!timezoneObject) {
        const offset =
          spacetime.now(localTimezone).timezone().current.offset * 60
        timezoneObject = this.timezones.find((t) => t.offset === offset)
      }
      return timezoneObject
    },
    /** Resets timezone to the local timezone and clears localstorage as well */
    resetTimezone() {
      this.$emit("input", this.getLocalTimezone())
      localStorage.removeItem("timezone")
      this.timezoneModified = false
    },
  },
}
</script><|MERGE_RESOLUTION|>--- conflicted
+++ resolved
@@ -13,14 +13,10 @@
       @input="onChange"
       :items="timezones"
       :menu-props="{ auto: true }"
-<<<<<<< HEAD
       :solo="solo"
+      class="tw-z-20"
       :class="solo && '-tw-mt-px tw-w-52 tw-text-sm'"
       :dense="!solo"
-=======
-      class="tw-z-20 -tw-mt-px tw-w-52 tw-text-sm"
-      dense
->>>>>>> 5c3f1007
       color="#219653"
       item-color="green"
       hide-details
