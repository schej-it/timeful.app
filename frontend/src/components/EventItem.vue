<template>
<<<<<<< HEAD
  <router-link :to="{ name: linkTo, params: isGroup ? { groupId: event._id } : { eventId: event._id } }">
=======
  <router-link
    :to="{ name: 'event', params: { eventId: event.shortId ?? event._id } }"
  >
>>>>>>> 702c2ab3
    <v-container
      v-ripple
      class="tw-flex tw-items-center tw-justify-between tw-rounded-lg tw-bg-white tw-px-4 tw-py-2.5 tw-text-black tw-drop-shadow tw-transition-all hover:tw-drop-shadow-md sm:tw-py-3"
      :data-ph-capture-attribute-event-id="event._id"
      :data-ph-capture-attribute-event-name="event.name"
    >
      <div class="tw-ml-1">
        <div>{{ this.event.name }}</div>
        <div class="tw-text-sm tw-font-light tw-text-very-dark-gray">
          {{ dateString }}
        </div>
      </div>
      <div class="tw-min-w-max">
        <v-chip small class="tw-m-0.5 tw-bg-off-white tw-text-very-dark-gray">
          <v-icon left small> mdi-account-multiple </v-icon>
          {{ Object.keys(this.event.responses).length }}
        </v-chip>
        <v-menu
          v-if="showOptions"
          ref="menu"
          :close-on-content-click="false"
          transition="slide-x-transition"
          right
          offset-x
        >
          <template v-slot:activator="{ on, attrs }">
            <v-btn plain icon v-bind="attrs" v-on="on" @click.prevent>
              <v-icon>mdi-dots-vertical</v-icon>
            </v-btn>
          </template>

          <v-list justify="center" class="tw-py-1">
            <v-dialog
              v-if="!isGroup"
              v-model="duplicateDialog"
              width="400"
              persistent
            >
              <template v-slot:activator="{ on, attrs }">
                <v-btn
                  id="duplicate-event-btn"
                  text
                  class="tw-px-6"
                  v-bind="attrs"
                  v-on="on"
                  block
                  >Duplicate</v-btn
                >
              </template>
              <v-card>
                <v-card-title>Duplicate {{ typeText }}</v-card-title>
                <v-card-text>
                  <v-text-field
                    v-model="duplicateDialogOptions.name"
                    placeholder="Name your event..."
                    :disabled="duplicateDialogOptions.loading"
                    hide-details
                    solo
                  />
                  <v-checkbox
                    v-model="duplicateDialogOptions.copyAvailability"
                    label="Copy responses"
                    :disabled="duplicateDialogOptions.loading"
                    hide-details
                    class="tw-mt-2"
                  />
                </v-card-text>
                <v-card-actions>
                  <v-spacer />
                  <v-btn
                    text
                    @click="duplicateDialog = false"
                    :disabled="duplicateDialogOptions.loading"
                    >Cancel</v-btn
                  >
                  <v-btn
                    text
                    color="primary"
                    @click="duplicateEvent"
                    :loading="duplicateDialogOptions.loading"
                    >Confirm</v-btn
                  >
                </v-card-actions>
              </v-card>
            </v-dialog>
            <v-dialog v-model="removeDialog" width="400" persistent>
              <template v-slot:activator="{ on, attrs }">
                <v-btn
                  id="delete-event-btn"
                  text
                  class="red--text tw-px-6"
                  v-bind="attrs"
                  v-on="on"
                  block
                  >Delete {{ typeText }}</v-btn
                >
              </template>
              <v-card>
                <v-card-title>Are you sure?</v-card-title>
                <v-card-text
                  >Are you sure you want to delete this
                  {{ typeText }}?</v-card-text
                >
                <v-card-actions>
                  <v-spacer />
                  <v-btn text @click="removeDialog = false">Cancel</v-btn>
                  <v-btn text color="error" @click="removeEvent"
                    >I'm sure</v-btn
                  >
                </v-card-actions>
              </v-card>
            </v-dialog>
          </v-list>
        </v-menu>
        <v-icon v-else class="tw-mx-1 tw-opacity-75">mdi-chevron-right</v-icon>
      </div>
    </v-container>
  </router-link>
</template>

<script>
import { getDateRangeStringForEvent, _delete, isPhone, post } from "@/utils"
import { mapActions, mapState } from "vuex"
import { eventTypes } from "@/constants"

export default {
  name: "EventItem",

  props: {
    event: { type: Object, required: true },
  },

  data: () => ({
    duplicateDialog: false,
    duplicateDialogOptions: {
      name: "",
      copyAvailability: false,
      loading: false,
    },
    removeDialog: false,
  }),

  computed: {
    ...mapState(["authUser"]),
    dateString() {
      return getDateRangeStringForEvent(this.event)
    },
    showOptions() {
      return this.event.ownerId === this.authUser._id
    },
    isGroup() {
      return this.event.type === eventTypes.GROUP
    },
    linkTo() {
      return this.isGroup ? "group" : "event"
    },
    typeText() {
      return this.isGroup ? "group" : "event"
    },
  },

  methods: {
    ...mapActions(["showError", "showInfo", "getEvents"]),
    isPhone() {
      return isPhone(this.$vuetify)
    },
    removeEvent() {
      _delete(`/events/${this.event._id}`)
        .then(() => {
          this.getEvents()
          this.$refs.menu.save() // NOTE: Not sure why but without this line, the menu persists to the next event.

          this.$posthog?.capture("Event removed", {
            eventId: this.event._id,
            eventName: this.event.name,
            eventDuration: this.event.duration,
            eventDates: this.event.dates,
            eventNotificationsEnabled: this.event.notificationsEnabled,
            eventType: this.event.type,
          })
        })
        .catch((err) => {
          this.showError(
            "There was a problem removing that event! Please try again later."
          )
        })
    },
    duplicateEvent() {
      this.duplicateDialogOptions.loading = true
      post(`/events/${this.event._id}/duplicate`, {
        eventName: this.duplicateDialogOptions.name,
        copyAvailability: this.duplicateDialogOptions.copyAvailability,
      })
        .then(({ eventId, shortId }) => {
          this.getEvents()
          this.$refs.menu.save() // NOTE: Not sure why but without this line, the menu persists to the next event.

          this.$posthog?.capture("Event duplicated", {
            eventId: eventId,
            eventName: this.duplicateDialogOptions.name,
            eventDuration: this.event.duration,
            eventDates: this.event.dates,
            eventNotificationsEnabled: this.event.notificationsEnabled,
            eventType: this.event.type,
            copyAvailability: this.duplicateDialogOptions.copyAvailability,
          })
        })
        .catch((err) => {
          this.showError(
            "There was a problem duplicating that event! Please try again later."
          )
        })
        .finally(() => {
          this.duplicateDialogOptions.loading = false
        })
    },
  },

  watch: {
    duplicateDialog: {
      immediate: true,
      handler(val) {
        if (val) {
          this.duplicateDialogOptions.name = `Copy of ${this.event.name}`
        }
      },
    },
  },
}
</script><|MERGE_RESOLUTION|>--- conflicted
+++ resolved
@@ -1,11 +1,10 @@
 <template>
-<<<<<<< HEAD
-  <router-link :to="{ name: linkTo, params: isGroup ? { groupId: event._id } : { eventId: event._id } }">
-=======
   <router-link
-    :to="{ name: 'event', params: { eventId: event.shortId ?? event._id } }"
+    :to="{
+      name: linkTo,
+      params: { [isGroup ? 'groupId' : 'eventId']: event.shortId ?? event._id },
+    }"
   >
->>>>>>> 702c2ab3
     <v-container
       v-ripple
       class="tw-flex tw-items-center tw-justify-between tw-rounded-lg tw-bg-white tw-px-4 tw-py-2.5 tw-text-black tw-drop-shadow tw-transition-all hover:tw-drop-shadow-md sm:tw-py-3"
