<template>
  <v-card
    class="tw-overflow-none tw-relative tw-flex tw-max-w-[28rem] tw-flex-col tw-rounded-lg tw-py-4 tw-transition-all"
  >
    <div
      v-if="dialog && !editEvent"
      class="-tw-mt-4 tw-flex tw-rounded sm:tw-px-8"
    >
      <v-tabs v-model="tab">
        <v-tab v-for="t in tabs" :key="t.type">{{ t.title }}</v-tab>
      </v-tabs>
      <v-spacer />
      <v-btn
        absolute
        @click="$emit('input', false)"
        icon
        class="tw-right-0 tw-mr-2 tw-self-center"
      >
        <v-icon>mdi-close</v-icon>
      </v-btn>
    </div>
    <v-card-title class="tw-mb-2 tw-flex tw-px-4 sm:tw-px-8">
      <div>
        {{ editEvent ? text.editTitle : text.title }}
      </div>
      <v-spacer />
      <v-btn v-if="dialog" icon @click="helpDialog = true">
        <v-icon>mdi-help-circle</v-icon>
      </v-btn>
      <HelpDialog v-model="helpDialog" :text="text.help" />
    </v-card-title>
    <v-card-text class="tw-flex-1 tw-overflow-auto tw-px-4 tw-py-1 sm:tw-px-8">
      <div class="tw-flex tw-flex-col tw-space-y-6">
        <v-text-field
          ref="name-field"
          v-model="name"
          :placeholder="text.namePlaceholder"
          autofocus
          :disabled="loading"
          hide-details
          solo
          @keyup.enter="blurNameField"
        />

        <div>
          <div class="tw-mb-2 tw-text-lg tw-text-black">
            {{ text.times }}
          </div>
          <div class="tw-flex tw-items-baseline tw-justify-center tw-space-x-2">
            <v-select
              v-model="startTime"
              :disabled="loading"
              menu-props="auto"
              :items="times"
              hide-details
              solo
            ></v-select>
            <div>to</div>
            <v-select
              v-model="endTime"
              :disabled="loading"
              menu-props="auto"
              :items="times"
              hide-details
              solo
            ></v-select>
          </div>
        </div>

        <div>
          <div class="tw-mb-2 tw-text-lg tw-text-black">
            What
            {{ selectedDateOption === dateOptions.SPECIFIC ? "dates" : "days" }}
            might work?
          </div>
          <v-select
            v-model="selectedDateOption"
            :items="Object.values(dateOptions)"
            solo
            hide-details
            class="tw-mb-4"
          />

          <v-expand-transition>
            <v-date-picker
              v-if="selectedDateOption === dateOptions.SPECIFIC"
              v-model="selectedDays"
              no-title
              multiple
              color="primary"
              :show-current="false"
              class="tw-min-w-full tw-border-0 tw-drop-shadow sm:tw-min-w-0"
              :min="minCalendarDate"
              full-width
            />
            <div v-else-if="selectedDateOption === dateOptions.DOW">
              <v-btn-toggle
                v-model="selectedDaysOfWeek"
                multiple
                solo
                color="primary"
              >
                <v-btn> S </v-btn>
                <v-btn> M </v-btn>
                <v-btn> T </v-btn>
                <v-btn> W </v-btn>
                <v-btn> T </v-btn>
                <v-btn> F </v-btn>
                <v-btn> S </v-btn>
              </v-btn-toggle>
            </div>
          </v-expand-transition>
        </div>
        <v-checkbox
          v-if="allowNotifications"
          v-model="notificationsEnabled"
          label="Email me each time someone joins my event!"
          hide-details
          class="tw-mt-2"
        />
        <div>
          <v-btn
            class="tw-justify-start tw-pl-0"
            block
            text
            @click="() => toggleAdvancedOptions()"
            ><span class="tw-mr-1">Advanced options</span>
            <v-icon :class="`tw-rotate-${showAdvancedOptions ? '180' : '0'}`"
              >mdi-chevron-down</v-icon
            ></v-btn
          >
          <v-expand-transition>
            <div v-show="showAdvancedOptions">
              <div class="tw-my-2">
                <EmailReminders
                  v-show="authUser"
                  ref="emailReminders"
                  @requestContactsAccess="requestContactsAccess"
                  labelColor="tw-text-very-dark-gray"
                  :addedEmails="addedEmails"
                  @update:emails="(newEmails) => (emails = newEmails)"
                ></EmailReminders>
                <TimezoneSelector v-model="timezone" label="Timezone" />
              </div>
            </div>
          </v-expand-transition>
          <div class="tw-bg-red" ref="advancedOpenScrollTo"></div>
        </div>
      </div>
    </v-card-text>
    <v-card-actions class="tw-relative tw-px-8">
      <v-btn
        block
        :loading="loading"
        :dark="formComplete"
        class="tw-mt-4 tw-bg-green"
        :disabled="!formComplete"
        @click="submit"
      >
        {{ editEvent ? "Edit" : "Create" }}
      </v-btn>
    </v-card-actions>
  </v-card>
</template>

<script>
import { eventTypes, dayIndexToDayString, authTypes } from "@/constants"
import {
  post,
  put,
  timeNumToTimeString,
  dateToTimeNum,
  getISODateString,
  isPhone,
  validateEmail,
  signInGoogle,
} from "@/utils"
import { mapActions, mapState } from "vuex"
import TimezoneSelector from "./schedule_overlap/TimezoneSelector.vue"
<<<<<<< HEAD
import HelpDialog from "./HelpDialog.vue"
=======
import EmailReminders from "./event/EmailReminders.vue"
>>>>>>> ac029767
import dayjs from "dayjs"
import utcPlugin from "dayjs/plugin/utc"
import timezonePlugin from "dayjs/plugin/timezone"
dayjs.extend(utcPlugin)
dayjs.extend(timezonePlugin)

export default {
  name: "NewEvent",

  emits: ["input"],

  props: {
    event: { type: Object },
    editEvent: { type: Boolean, default: false },
    dialog: { type: Boolean, default: true },
    allowNotifications: { type: Boolean, default: true },
    contactsPayload: { type: Object, default: () => ({}) },
    inDialog: { type: Boolean, default: true },
  },

  components: {
    TimezoneSelector,
<<<<<<< HEAD
    HelpDialog,
=======
    EmailReminders,
>>>>>>> ac029767
  },

  data: () => ({
    name: "",
    startTime: 9,
    endTime: 17,
    loading: false,
    selectedDays: [],
    selectedDaysOfWeek: [],
    notificationsEnabled: false,

    // Date options
    dateOptions: Object.freeze({
      SPECIFIC: "Specific dates",
      DOW: "Days of the week",
    }),
    selectedDateOption: "Specific dates",

    // Advanced options
    showAdvancedOptions: false,
    timezone: {},
<<<<<<< HEAD

    helpDialog: false,

    // Tabs
    tab: 0,
    tabs: [
      { title: "Event", type: "event" },
      { title: "Availability group", type: "group" },
    ],
    TAB_TYPES: {
      EVENT: "event",
      GROUP: "group",
    },
    EVENT_TEXT: {
      title: "New event",
      editTitle: "Edit event",
      help: "Use events to poll people for their availabilities on certain days",
      namePlaceholder: "Name your event...",
      times: "What times might work?",
      dates: "What dates might work?",
    },
    GROUP_TEXT: {
      title: "New group",
      editTitle: "Edit group",
      help: "Use availability groups to see people's calendar availabilities each week",
      namePlaceholder: "Name your group...",
      times: "Time range",
      dates: "Day range",
    },
=======
    emails: [], // For email reminders
>>>>>>> ac029767
  }),

  mounted() {
    if (Object.keys(this.contactsPayload).length > 0)
      this.toggleAdvancedOptions(true)
  },

  computed: {
    ...mapState(["authUser"]),
    formComplete() {
      let emailsValid = true

      for (const email of this.emails) {
        if (!validateEmail(email)) {
          emailsValid = false
          break
        }
      }

      return (
        this.name.length > 0 &&
        (this.selectedDays.length > 0 || this.selectedDaysOfWeek.length > 0) &&
        emailsValid //&&
        // (this.startTime < this.endTime ||
        //   (this.endTime === 0 && this.startTime != 0))
      )
    },
    addedEmails() {
      if (Object.keys(this.contactsPayload).length > 0)
        return this.contactsPayload.emails
      return this.event && this.event.remindees
        ? this.event.remindees.map((r) => r.email)
        : []
    },
    times() {
      const times = []

      for (let h = 1; h < 12; ++h) {
        times.push({ text: `${h} am`, value: h })
      }
      for (let h = 0; h < 12; ++h) {
        times.push({ text: `${h == 0 ? 12 : h} pm`, value: h + 12 })
      }
      times.push({ text: "12 am", value: 0 })

      return times
    },
    minCalendarDate() {
      if (this.editEvent) {
        return ""
      }

      let today = new Date()
      let dd = String(today.getDate()).padStart(2, "0")
      let mm = String(today.getMonth() + 1).padStart(2, "0")
      let yyyy = today.getFullYear()

      return yyyy + "-" + mm + "-" + dd
    },
    isPhone() {
      return isPhone(this.$vuetify)
    },

    // Tabs
    createEvent() {
      return this.tabs[this.tab].type === this.TABS.EVENT
    },
    createGroup() {
      return this.tabs[this.tab].type === this.TABS.GROUP
    },
    text() {
      let textObject
      switch (this.tabs[this.tab].type) {
        case this.TAB_TYPES.EVENT:
          textObject = this.EVENT_TEXT
          break
        case this.TAB_TYPES.GROUP:
          textObject = this.GROUP_TEXT
          break
      }

      return textObject
    },
  },

  methods: {
    ...mapActions(["showError"]),
    blurNameField() {
      this.$refs["name-field"].blur()
    },
    reset() {
      this.name = ""
      this.startTime = 9
      this.endTime = 17
      this.selectedDays = []
    },
    submit() {
      this.selectedDays.sort()

      // Get duration of event
      let duration = this.endTime - this.startTime
      if (duration < 0) duration += 24

      let dates = []
      let type = ""

      // Get date objects for each selected day
      const startTimeString = timeNumToTimeString(this.startTime)
      if (this.selectedDateOption === this.dateOptions.SPECIFIC) {
        type = eventTypes.SPECIFIC_DATES

        for (const day of this.selectedDays) {
          const date = dayjs.tz(
            `${day} ${startTimeString}`,
            this.timezone.value
          )
          dates.push(date.toDate())
        }
      } else if (this.selectedDateOption === this.dateOptions.DOW) {
        type = eventTypes.DOW

        this.selectedDaysOfWeek.sort((a, b) => a - b)
        for (const dayIndex of this.selectedDaysOfWeek) {
          const day = dayIndexToDayString[dayIndex]
          const date = dayjs.tz(
            `${day} ${startTimeString}`,
            this.timezone.value
          )
          dates.push(date.toDate())
        }
      }

      this.loading = true

      const name = this.name
      const notificationsEnabled = this.notificationsEnabled
      const remindees = this.emails
      if (!this.editEvent) {
        // Create new event on backend
        post("/events", {
          name,
          duration,
          dates,
          notificationsEnabled,
          remindees,
          type,
        })
          .then(({ eventId }) => {
            this.$router.push({
              name: "event",
              params: { eventId, initialTimezone: this.timezone },
            })

            this.loading = false
            this.$emit("input", false)
            this.reset()

            this.$posthog?.capture("Event created", {
              eventId: eventId,
              eventName: name,
              eventDuration: duration,
              eventDates: JSON.stringify(dates),
              eventNotificationsEnabled: notificationsEnabled,
              eventRemindees: remindees,
              eventType: type,
            })
          })
          .catch((err) => {
            this.showError(
              "There was a problem creating that event! Please try again later."
            )
          })
      } else {
        // Edit event on backend
        if (this.event) {
          put(`/events/${this.event._id}`, {
            name,
            duration,
            dates,
            notificationsEnabled,
            remindees,
            type,
          })
            .then(() => {
              this.$posthog?.capture("Event edited", {
                eventId: this.event._id,
                eventName: name,
                eventDuration: duration,
                eventDates: JSON.stringify(dates),
                eventNotificationsEnabled: notificationsEnabled,
                eventRemindees: remindees,
                eventType: type,
              })
              this.$emit("input", false)
              this.reset()
              window.location.reload()
            })
            .catch((err) => {
              this.showError(
                "There was a problem editing this event! Please try again later."
              )
            })
        }
      }
    },
    toggleAdvancedOptions(delayed = false) {
      this.showAdvancedOptions = !this.showAdvancedOptions

      const openScrollEl = this.$refs.advancedOpenScrollTo

      if (this.inDialog && openScrollEl && this.showAdvancedOptions) {
        setTimeout(
          () => openScrollEl.scrollIntoView({ behavior: "smooth" }),
          delayed ? 500 : 200
        )
      }
    },

    /** Redirects user to oauth page requesting access to the user's contacts */
    requestContactsAccess({ emails }) {
      const payload = {
        emails,
      }
      signInGoogle({
        state: {
          type: authTypes.EVENT_CONTACTS,
          eventId: this.event ? this.event._id : "",
          payload,
        },
        requestContactsPermission: true,
      })
    },
    /** Update state based on the contactsPayload after granting contacts access */
    contactsAccessGranted({ curScheduledEvent, ...data }) {
      this.curScheduledEvent = curScheduledEvent
      this.$refs.confirmDetailsDialog?.setData(data)
      this.confirmDetailsDialog = true
    },
  },

  watch: {
    event: {
      immediate: true,
      handler() {
        // Populate event fields if this.event exists
        if (this.event) {
          this.name = this.event.name
          this.startTime = Math.floor(dateToTimeNum(this.event.dates[0]))
          this.endTime = (this.startTime + this.event.duration) % 24
          this.notificationsEnabled = this.event.notificationsEnabled

          if (this.event.type === eventTypes.SPECIFIC_DATES) {
            this.selectedDateOption = this.dateOptions.SPECIFIC
            const selectedDays = []
            for (const date of this.event.dates) {
              selectedDays.push(getISODateString(date))
            }
            this.selectedDays = selectedDays
          } else if (this.event.type === eventTypes.DOW) {
            this.selectedDateOption = this.dateOptions.DOW
            const selectedDaysOfWeek = []
            for (const date of this.event.dates) {
              selectedDaysOfWeek.push(new Date(date).getDay())
            }
            this.selectedDaysOfWeek = selectedDaysOfWeek
          }
        }
      },
    },
    selectedDateOption() {
      // Reset the other date / day selection when date option is changed
      if (this.selectedDateOption === this.dateOptions.SPECIFIC) {
        this.selectedDaysOfWeek = []
      } else if (this.selectedDateOption === this.dateOptions.DOW) {
        this.selectedDays = []
      }
    },
  },
}
</script><|MERGE_RESOLUTION|>--- conflicted
+++ resolved
@@ -177,11 +177,8 @@
 } from "@/utils"
 import { mapActions, mapState } from "vuex"
 import TimezoneSelector from "./schedule_overlap/TimezoneSelector.vue"
-<<<<<<< HEAD
 import HelpDialog from "./HelpDialog.vue"
-=======
 import EmailReminders from "./event/EmailReminders.vue"
->>>>>>> ac029767
 import dayjs from "dayjs"
 import utcPlugin from "dayjs/plugin/utc"
 import timezonePlugin from "dayjs/plugin/timezone"
@@ -204,11 +201,8 @@
 
   components: {
     TimezoneSelector,
-<<<<<<< HEAD
     HelpDialog,
-=======
     EmailReminders,
->>>>>>> ac029767
   },
 
   data: () => ({
@@ -230,7 +224,7 @@
     // Advanced options
     showAdvancedOptions: false,
     timezone: {},
-<<<<<<< HEAD
+    emails: [], // For email reminders
 
     helpDialog: false,
 
@@ -260,9 +254,6 @@
       times: "Time range",
       dates: "Day range",
     },
-=======
-    emails: [], // For email reminders
->>>>>>> ac029767
   }),
 
   mounted() {
