--- conflicted
+++ resolved
@@ -156,13 +156,8 @@
       this.scrollY = window.scrollY
     },
     redirectUser(authenticated) {
-<<<<<<< HEAD
       let authRoutes = ["home", "settings"]
-      let noAuthRoutes = ["landing"]
-=======
-      let authRoutes = ["home"]
       let noAuthRoutes = ["landing", "createEvent"]
->>>>>>> af4a408c
 
       if (!authenticated) {
         if (authRoutes.includes(this.$route.name)) {
