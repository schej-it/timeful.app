<template>
  <v-app>
    <AutoSnackbar color="error" :text="error" />
    <AutoSnackbar color="tw-bg-blue" :text="info" />
    <SignInNotSupportedDialog v-model="webviewDialog" />
<<<<<<< HEAD
    <NewDialog v-model="newDialog" type="event" no-tabs />
    <UpvoteRedditSnackbar />
=======
    <NewDialog
      v-model="newDialogOptions.show"
      :type="newDialogOptions.openNewGroup ? 'group' : 'event'"
      :contactsPayload="newDialogOptions.contactsPayload"
      :no-tabs="newDialogOptions.eventOnly"
    />
>>>>>>> d79e31e1
    <div
      v-if="showHeader"
      class="tw-fixed tw-z-40 tw-h-14 tw-w-screen tw-bg-white sm:tw-h-16"
      dark
    >
      <div
        class="tw-relative tw-m-auto tw-flex tw-h-full tw-max-w-6xl tw-items-center tw-justify-center tw-px-4"
      >
        <router-link :to="{ name: 'home' }">
          <Logo type="schej" />
        </router-link>

        <v-spacer />

        <v-btn
          v-if="$route.name === 'event'"
          id="top-right-create-btn"
          text
          @click="() => createNew(true)"
        >
          Create an event
        </v-btn>
        <v-btn
          v-if="showFeedbackBtn"
          id="feedback-btn"
          text
          href="https://forms.gle/9AgRy4PQfWfVuBnw8"
          target="_blank"
        >
          Give feedback
        </v-btn>
        <v-btn
          v-if="!isPhone"
          text
          href="https://www.paypal.com/donate/?hosted_button_id=KWCH6LGJCP6E6"
          target="_blank"
        >
          Donate
        </v-btn>
        <v-btn
          v-if="$route.name === 'home' && !isPhone"
          color="primary"
          class="tw-mx-2"
          @click="() => createNew()"
        >
          + Create new
        </v-btn>
        <div v-if="authUser" class="sm:tw-ml-4">
          <AuthUserMenu />
        </div>
        <v-btn v-else id="top-right-sign-in-btn" text @click="signIn">
          Sign in
        </v-btn>
      </div>
    </div>

    <v-main>
      <div class="tw-flex tw-h-screen tw-flex-col">
        <div
          class="tw-relative tw-flex-1 tw-overscroll-auto"
          :class="routerViewClass"
        >
          <router-view
            v-if="loaded"
            :key="$route.fullPath"
            @setNewDialogOptions="setNewDialogOptions"
          />
        </div>
      </div>
    </v-main>
  </v-app>
</template>

<style>
@import url("https://fonts.googleapis.com/css2?family=DM+Sans&display=swap");

html {
  overflow-y: auto !important;
  /* overscroll-behavior: none; */
  scroll-behavior: smooth;
}

* {
  font-family: "DM Sans", sans-serif;
  /* touch-action: manipulation !important; */
}

.v-messages__message {
  font-size: theme("fontSize.xs");
  line-height: 1.25;
}
.v-input--selection-controls {
  margin-top: 0px !important;
  padding-top: 0px !important;
}

/** Buttons */
.v-btn {
  letter-spacing: unset !important;
  text-transform: unset !important;
}

.v-btn:not(.v-btn--round, .v-btn-toggle > .v-btn).v-size--default {
  height: 38px !important;
}

.v-btn.v-btn--is-elevated {
  -webkit-box-shadow: 0px 2px 6px 0px rgba(0, 0, 0, 0.15) !important;
  -moz-box-shadow: 0px 2px 6px 0px rgba(0, 0, 0, 0.15) !important;
  box-shadow: 0px 2px 6px 0px rgba(0, 0, 0, 0.15) !important;
  border: 1px solid theme("colors.light-gray-stroke");
}

.v-btn.v-btn--is-elevated.primary,
.v-btn.v-btn--is-elevated.tw-bg-green,
.v-btn.v-btn--is-elevated.tw-bg-white.tw-text-green {
  -webkit-box-shadow: 0px 2px 6px 0px rgba(0, 0, 0, 0.25) !important;
  -moz-box-shadow: 0px 2px 6px 0px rgba(0, 0, 0, 0.25) !important;
  box-shadow: 0px 2px 6px 0px rgba(0, 0, 0, 0.25) !important;
  border: 1px solid theme("colors.light-green") !important;
}

.v-btn.v-btn--is-elevated.tw-bg-very-dark-gray {
  -webkit-box-shadow: 0px 2px 6px 0px rgba(0, 0, 0, 0.25) !important;
  -moz-box-shadow: 0px 2px 6px 0px rgba(0, 0, 0, 0.25) !important;
  box-shadow: 0px 2px 6px 0px rgba(0, 0, 0, 0.25) !important;
  border: 1px solid theme("colors.dark-gray") !important;
}

.v-btn.v-btn--is-elevated.tw-bg-blue,
.v-btn.v-btn--is-elevated.tw-bg-white.tw-text-blue {
  -webkit-box-shadow: 0px 2px 6px 0px rgba(0, 0, 0, 0.25) !important;
  -moz-box-shadow: 0px 2px 6px 0px rgba(0, 0, 0, 0.25) !important;
  box-shadow: 0px 2px 6px 0px rgba(0, 0, 0, 0.25) !important;
  border: 1px solid theme("colors.light-blue") !important;
}

/** Drop shadows */
.v-text-field.v-text-field--solo:not(.v-text-field--solo-flat)
  > .v-input__control
  > .v-input__slot {
  filter: drop-shadow(0 1px 2px rgb(0 0 0 / 0.1))
    drop-shadow(0 1px 1px rgb(0 0 0 / 0.06)) !important;
  box-shadow: none !important;
}
.v-menu__content {
  box-shadow: 0px 5px 5px -1px rgba(0, 0, 0, 0.1),
    0px 8px 10px 0.5px rgba(0, 0, 0, 0.07), 0px 3px 14px 1px rgba(0, 0, 0, 0.06) !important;
}
.overlay-avail-shadow-green {
  box-shadow: 0px 3px 6px 0px #1c7d454d !important;
}
.overlay-avail-shadow-yellow {
  box-shadow: 0px 2px 8px 0px #e5a8004d !important;
}

/** Switch  */
.v-input--switch--inset .v-input--selection-controls__input {
  margin-right: 0 !important;
  transform: scale(80%) !important;
}
.v-input--switch__track.primary--text {
  border: 2px theme("colors.light-green") solid !important;
}
.v-input--switch__track {
  border: 2px theme("colors.gray") solid !important;
  background-color: theme("colors.gray") !important;
  box-shadow: 0px 0.74px 4.46px 0px rgba(0, 0, 0, 0.1) !important;
}
.v-input--is-label-active .v-input--switch__track {
  background-color: currentColor !important;
  box-shadow: 0px 1.5px 4.5px 0px rgba(0, 0, 0, 0.2) !important;
}
.v-input--switch--inset .v-input--switch__track,
.v-input--switch--inset .v-input--selection-controls__input {
  opacity: 1 !important;
}
.v-input--switch__thumb {
  background-color: white !important;
}
.v-text-field__details {
  padding: 0 !important;
}

/** Error color */
.error--text .v-input__slot {
  outline: red solid;
  border-radius: 3px;
}
</style>

<script>
import { mapMutations, mapState } from "vuex"
import { get, getLocation, isPhone, post, signInGoogle } from "@/utils"
import { authTypes } from "@/constants"
import AutoSnackbar from "@/components/AutoSnackbar"
import AuthUserMenu from "@/components/AuthUserMenu.vue"
import SignInNotSupportedDialog from "@/components/SignInNotSupportedDialog.vue"
import UpvoteRedditSnackbar from "@/components/UpvoteRedditSnackbar.vue"
import Logo from "@/components/Logo.vue"
import isWebview from "is-ua-webview"
import NewDialog from "./components/NewDialog.vue"

export default {
  name: "App",

  metaInfo: {
    htmlAttrs: {
      lang: "en-US",
    },
  },

  components: {
    AutoSnackbar,
    AuthUserMenu,
    SignInNotSupportedDialog,
    NewDialog,
    UpvoteRedditSnackbar,
    Logo,
  },

  data: () => ({
    mounted: false,
    loaded: false,
    scrollY: 0,
    webviewDialog: false,
    newDialogOptions: {
      show: false,
      contactsPayload: {},
      openNewGroup: false,
    },
  }),

  computed: {
    ...mapState(["authUser", "error", "info"]),
    isPhone() {
      return isPhone(this.$vuetify)
    },
    showHeader() {
      return (
        this.$route.name !== "landing" &&
        this.$route.name !== "auth" &&
        this.$route.name !== "privacy-policy"
      )
    },
    showFeedbackBtn() {
      return !this.isPhone || this.$route.name === "home"
    },
    routerViewClass() {
      let c = ""
      if (this.showHeader) {
        if (this.isPhone) {
          c += "tw-pt-12 "
        } else {
          c += "tw-pt-14 "
        }
      }
      return c
    },
  },

  methods: {
    ...mapMutations([
      "setAuthUser",
      "setGroupsEnabled",
      "setDaysOnlyEnabled",
      "setOverlayAvailabilitiesEnabled",
    ]),
    handleScroll(e) {
      this.scrollY = window.scrollY
    },
    createNew(eventOnly = false) {
      this.newDialogOptions = {
        show: true,
        contactsPayload: {},
        openNewGroup: false,
        eventOnly: eventOnly,
      }
    },
    setNewDialogOptions(newDialogOptions) {
      this.newDialogOptions = newDialogOptions
      this.newDialogOptions.eventOnly = false
    },
    signIn() {
      if (this.$route.name === "event" || this.$route.name === "group") {
        if (isWebview(navigator.userAgent)) {
          this.webviewDialog = true
          return
        }

        let state
        if (this.$route.name === "event") {
          state = {
            eventId: this.$route.params.eventId,
            type: authTypes.EVENT_SIGN_IN,
          }
        } else if (this.$route.name === "group") {
          state = {
            groupId: this.$route.params.groupId,
            type: authTypes.GROUP_SIGN_IN,
          }
        }
        signInGoogle({
          state,
          selectAccount: true,
        })
      }
    },
    setFeatureFlags() {
      if (!this.$posthog) return

      this.setGroupsEnabled(this.$posthog.isFeatureEnabled("avail-groups"))
      this.setDaysOnlyEnabled(this.$posthog.isFeatureEnabled("days-only"))
      this.setOverlayAvailabilitiesEnabled(
        this.$posthog.isFeatureEnabled("overlay-availabilities")
      )
    },
  },

  async created() {
    await get("/user/profile")
      .then((authUser) => {
        this.setAuthUser(authUser)

        this.$posthog?.identify(authUser._id, {
          email: authUser.email,
          firstName: authUser.firstName,
          lastName: authUser.lastName,
        })
      })
      .catch(() => {
        this.setAuthUser(null)
      })
      .finally(() => {
        this.loaded = true
      })

    // Event listeners
    window.addEventListener("scroll", this.handleScroll)
  },

  mounted() {
    this.mounted = true
    this.scrollY = window.scrollY
  },

  beforeDestroy() {
    window.removeEventListener("scroll", this.handleScroll)
  },

  watch: {
    $route: {
      immediate: true,
      async handler() {
        const originalHref = window.location.href
        if (this.$route.name) {
          this.$posthog?.capture("$pageview")
        }

        // Check for poster query parameter
        if (this.$route.query.p) {
          let location = null
          try {
            location = await getLocation()
          } catch (e) {
            // User probably has adblocker
          }

          post("/analytics/scanned-poster", {
            url: originalHref,
            location,
          })
        }
      },
    },
    authUser: {
      immediate: true,
      handler() {
        if (this.$posthog) {
          // Check feature flags (only if posthog is enabled)
          this.$posthog?.setPersonPropertiesForFlags({
            email: this.authUser?.email,
          })
          this.setFeatureFlags()
          this.$posthog?.onFeatureFlags(() => {
            this.setFeatureFlags()
          })
        }
      },
    },
  },
}
</script><|MERGE_RESOLUTION|>--- conflicted
+++ resolved
@@ -3,17 +3,13 @@
     <AutoSnackbar color="error" :text="error" />
     <AutoSnackbar color="tw-bg-blue" :text="info" />
     <SignInNotSupportedDialog v-model="webviewDialog" />
-<<<<<<< HEAD
-    <NewDialog v-model="newDialog" type="event" no-tabs />
-    <UpvoteRedditSnackbar />
-=======
     <NewDialog
       v-model="newDialogOptions.show"
       :type="newDialogOptions.openNewGroup ? 'group' : 'event'"
       :contactsPayload="newDialogOptions.contactsPayload"
       :no-tabs="newDialogOptions.eventOnly"
     />
->>>>>>> d79e31e1
+    <UpvoteRedditSnackbar />
     <div
       v-if="showHeader"
       class="tw-fixed tw-z-40 tw-h-14 tw-w-screen tw-bg-white sm:tw-h-16"
