<template>
  <v-app>
    <AutoSnackbar color="error" :text="error" />
    <AutoSnackbar color="tw-bg-blue" :text="info" />
    <SignInNotSupportedDialog v-model="webviewDialog" />
    <NewDialog v-model="newDialog" type="event" no-tabs />
    <div
      v-if="showHeader"
      class="tw-fixed tw-z-40 tw-h-14 tw-w-screen tw-bg-white sm:tw-h-16"
      dark
    >
      <div
        class="tw-relative tw-m-auto tw-flex tw-h-full tw-max-w-6xl tw-items-center tw-justify-center tw-px-4"
      >
        <router-link :to="{ name: 'home' }">
          <Logo type="schej" />
        </router-link>

        <v-spacer />

        <v-btn
          v-if="$route.name !== 'home'"
          id="top-right-create-btn"
          text
          @click="createEvent"
        >
          Create an event
        </v-btn>
        <v-btn
          v-if="showFeedbackBtn"
          id="feedback-btn"
          text
          href="https://forms.gle/9AgRy4PQfWfVuBnw8"
          target="_blank"
        >
          Give feedback
        </v-btn>
        <div v-if="authUser" class="sm:tw-ml-4">
          <AuthUserMenu />
        </div>
        <v-btn v-else id="top-right-sign-in-btn" text @click="signIn">
          Sign in
        </v-btn>
      </div>
    </div>

    <v-main>
      <div class="tw-flex tw-h-screen tw-flex-col">
        <div
          class="tw-relative tw-flex-1 tw-overscroll-auto"
          :class="routerViewClass"
        >
          <router-view v-if="loaded" :key="$route.fullPath" />
        </div>
      </div>
    </v-main>
  </v-app>
</template>

<style>
@import url("https://fonts.googleapis.com/css2?family=DM+Sans&display=swap");

html {
  overflow-y: auto !important;
  /* overscroll-behavior: none; */
  scroll-behavior: smooth;
}

* {
  font-family: "DM Sans", sans-serif;
  /* touch-action: manipulation !important; */
}

.v-btn {
  letter-spacing: unset !important;
  text-transform: unset !important;
}

.v-text-field.v-text-field--solo:not(.v-text-field--solo-flat)
  > .v-input__control
  > .v-input__slot {
  filter: drop-shadow(0 1px 2px rgb(0 0 0 / 0.1))
    drop-shadow(0 1px 1px rgb(0 0 0 / 0.06)) !important;
  box-shadow: none !important;
}

.v-menu__content {
  box-shadow: 0px 5px 5px -1px rgba(0, 0, 0, 0.1),
    0px 8px 10px 0.5px rgba(0, 0, 0, 0.07), 0px 3px 14px 1px rgba(0, 0, 0, 0.06) !important;
}
</style>

<script>
import { mapMutations, mapState } from "vuex"
import { get, getLocation, isPhone, post, signInGoogle } from "@/utils"
import { authTypes } from "@/constants"
import AutoSnackbar from "@/components/AutoSnackbar"
import AuthUserMenu from "@/components/AuthUserMenu.vue"
import SignInNotSupportedDialog from "@/components/SignInNotSupportedDialog.vue"
import Logo from "@/components/Logo.vue"
import isWebview from "is-ua-webview"
import NewDialog from "./components/NewDialog.vue"

export default {
  name: "App",

  metaInfo: {
    htmlAttrs: {
      lang: "en-US",
    },
  },

  components: {
    AutoSnackbar,
    AuthUserMenu,
    SignInNotSupportedDialog,
<<<<<<< HEAD
    NewDialog,
=======
    NewEventDialog,
    Logo,
>>>>>>> 411e151e
  },

  data: () => ({
    mounted: false,
    loaded: false,
    scrollY: 0,
    webviewDialog: false,
    newDialog: false,
  }),

  computed: {
    ...mapState(["authUser", "error", "info"]),
    isPhone() {
      return isPhone(this.$vuetify)
    },
    showHeader() {
      return (
        this.$route.name !== "createEvent" &&
        this.$route.name !== "landing" &&
        this.$route.name !== "auth" &&
        this.$route.name !== "privacy-policy"
      )
    },
    showFeedbackBtn() {
      return !this.isPhone || this.$route.name === "home"
    },
    routerViewClass() {
      let c = ""
      if (this.showHeader) {
        if (this.isPhone) {
          c += "tw-pt-12 "
        } else {
          c += "tw-pt-14 "
        }
      }
      return c
    },
  },

  methods: {
    ...mapMutations(["setAuthUser"]),
    handleScroll(e) {
      this.scrollY = window.scrollY
    },
    createEvent() {
      this.newDialog = true
    },
    signIn() {
      if (this.$route.name === "event") {
        if (isWebview(navigator.userAgent)) {
          this.webviewDialog = true
          return
        }
        signInGoogle({
          state: {
            type: authTypes.EVENT_SIGN_IN,
            eventId: this.$route.params.eventId,
          },
          selectAccount: true,
        })
      }
    },
  },

  async created() {
    await get("/user/profile")
      .then((authUser) => {
        // console.log(authUser)
        this.setAuthUser(authUser)

        this.$posthog?.identify(authUser._id, {
          email: authUser.email,
          firstName: authUser.firstName,
          lastName: authUser.lastName,
        })
      })
      .catch(() => {
        this.setAuthUser(null)
      })

    // Event listeners
    window.addEventListener("scroll", this.handleScroll)

    this.loaded = true
  },

  mounted() {
    this.mounted = true
    this.scrollY = window.scrollY
  },

  beforeDestroy() {
    window.removeEventListener("scroll", this.handleScroll)
  },

  watch: {
    $route: {
      immediate: true,
      async handler() {
        const originalHref = window.location.href
        if (this.$route.name) {
          this.$posthog?.capture("$pageview")
        }

        // Check for poster query parameter
        if (this.$route.query.p) {
          let location = null
          try {
            location = await getLocation()
          } catch (e) {
            // User probably has adblocker
          }

          post("/analytics/scanned-poster", {
            url: originalHref,
            location,
          })
        }
      },
    },
  },
}
</script><|MERGE_RESOLUTION|>--- conflicted
+++ resolved
@@ -114,12 +114,8 @@
     AutoSnackbar,
     AuthUserMenu,
     SignInNotSupportedDialog,
-<<<<<<< HEAD
     NewDialog,
-=======
-    NewEventDialog,
     Logo,
->>>>>>> 411e151e
   },
 
   data: () => ({
