--- conflicted
+++ resolved
@@ -1,18 +1,12 @@
 <template>
   <div class="tw-mx-auto tw-mb-12 tw-mt-4 tw-max-w-6xl tw-space-y-4 sm:tw-mt-7">
     <!-- Dialog -->
-<<<<<<< HEAD
+    <NewEventDialog v-model="dialog" :contactsPayload="contactsPayload" />
+
     <v-fade-transition>
       <div
-        v-if="!loading"
         class="tw-rounded-md tw-px-6 tw-py-4 sm:tw-mx-4 sm:tw-bg-[#f3f3f366]"
-=======
-    <NewEventDialog v-model="dialog" :contactsPayload="contactsPayload" />
-    <v-fade-transition>
-      <div
-        class="tw-grid tw-gap-4 tw-p-4 sm:tw-gap-8"
         v-if="!loading && events"
->>>>>>> ac029767
       >
         <EventType
           :eventType="availabilityGroups"
@@ -34,8 +28,6 @@
         </div>
       </div>
     </v-fade-transition>
-
-    <NewEventDialog v-model="dialog" />
 
     <!-- FAB -->
     <BottomFab id="create-event-btn" @click="dialog = true">
