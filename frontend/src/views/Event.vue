--- conflicted
+++ resolved
@@ -147,9 +147,7 @@
               >
                 <v-icon class="tw-mr-1" v-if="!isPhone">mdi-refresh</v-icon>
                 <span v-if="!isPhone" class="tw-mr-2">Refresh</span>
-                <v-icon class="tw-text-green" v-else
-                  >mdi-refresh</v-icon
-                >
+                <v-icon class="tw-text-green" v-else>mdi-refresh</v-icon>
               </v-btn>
             </div>
             <div v-else>
@@ -205,13 +203,8 @@
                 </v-btn>
                 <v-btn
                   class="tw-w-20 tw-text-white"
-<<<<<<< HEAD
                   :class="'tw-bg-green'"
-                  @click="saveChanges"
-=======
-                  :class="isGroup ? 'tw-bg-very-dark-gray' : 'tw-bg-green'"
                   @click="() => saveChanges()"
->>>>>>> f7fb2380
                 >
                   Save
                 </v-btn></template
