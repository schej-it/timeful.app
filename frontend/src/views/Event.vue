<template>
  <div v-if="event" class="tw-mt-8">
    <v-dialog v-model="choiceDialog" width="400" content-class="tw-m-0">
      <v-card class="tw-text-center sm:tw-p-6 tw-p-4">
        <div class="tw-text-md tw-pb-4">
          How would you like to mark <br v-if="isPhone" />
          your availability?
        </div>
        <div class="">
          <v-btn
            @click="setAvailabilityAutomatically"
            class="tw-bg-blue tw-mb-2"
            dark
            block
          >
            <div class="tw-text-sm -tw-mx-4">
              Automatically with Google Calendar
            </div>
          </v-btn>
          <v-btn @click="setAvailabilityManually" block>Manually</v-btn>
        </div>
      </v-card>
    </v-dialog>

    <v-dialog v-model="webviewDialog" width="400" content-class="tw-m-0">
      <v-card>
        <v-card-title>Google sign in not supported</v-card-title>
        <v-card-text>
          The browser you are currently using does not support Google sign in!
          Consider opening schej in another browser, such as Safari or Chrome.
        </v-card-text>
        <v-card-actions>
          <v-spacer />
          <v-btn text class="tw-text-green" @click="webviewDialog = false">
            Ok
          </v-btn>
        </v-card-actions>
      </v-card>
    </v-dialog>

    <GuestDialog
      v-model="guestDialog"
      @submit="saveChangesAsGuest"
      :respondents="Object.keys(event.responses)"
    />

    <div class="tw-max-w-5xl tw-mx-auto tw-mt-4">
      <div class="tw-mx-8">
        <!-- Title and copy link -->

        <div class="tw-text-black tw-flex tw-items-center">
          <div>
            <div class="tw-text-xl sm:tw-text-3xl">{{ event.name }}</div>
<<<<<<< HEAD
            <div class="tw-text-sm sm:tw-text-base tw-font-normal">
              {{ dateString }}
            </div>
=======
            <div class="tw-text-sm sm:tw-text-base tw-font-normal">{{ dateString }}</div>
            
>>>>>>> b17c8e77
          </div>
          <v-spacer />
          <div class="tw-flex tw-flex-row tw-items-center tw-gap-2.5">
            <div>
              <v-btn
                :icon="isPhone"
                :outlined="!isPhone"
                class="tw-text-green"
                @click="copyLink"
              >
                <span v-if="!isPhone" class="tw-text-green tw-mr-2"
                  >Copy link</span
                >
                <v-icon class="tw-text-green" v-if="!isPhone"
                  >mdi-content-copy</v-icon
                >
                <v-icon class="tw-text-green" v-else>mdi-share</v-icon>
              </v-btn>
            </div>
            <div v-if="!isPhone">
              <template v-if="!isEditing">
                <v-btn
                  v-if="!authUser && selectedGuestRespondent"
                  min-width="10.25rem"
                  class="tw-text-white tw-bg-green"
                  @click="editGuestAvailability"
                >
                  {{ `Edit ${selectedGuestRespondent}'s availability` }}
                </v-btn>
                <v-btn
                  v-else
                  width="10.25rem"
                  class="tw-text-white tw-bg-green"
                  :disabled="loading && !userHasResponded"
                  @click="addAvailability"
                >
                  {{
                    userHasResponded ? "Edit availability" : "Add availability"
                  }}
                </v-btn>
              </template>
              <template v-else>
                <v-btn
                  class="tw-text-red tw-mr-1 tw-w-20"
                  @click="cancelEditing"
                  outlined
                >
                  Cancel
                </v-btn>
                <v-btn
                  class="tw-text-white tw-bg-green tw-w-20"
                  @click="saveChanges"
                >
                  Save
                </v-btn></template
              >
            </div>
          </div>
        </div>

        <div class="tw-text-xs tw-text-dark-gray tw-mt-1">Timezone: {{ timezone }}</div>
      </div>

      <!-- Calendar -->

      <ScheduleOverlap
        ref="scheduleOverlap"
        :eventId="eventId"
        v-bind="event"
        :loadingCalendarEvents="loading"
        :calendarEvents="calendarEvents"
        @refreshEvent="refreshEvent"
        :selectTimezone="true"
      />
    </div>
    <div class="tw-h-16"></div>

    <!-- Bottom bar for phones -->
    <div
      v-if="isPhone"
      class="tw-flex tw-items-center tw-fixed tw-bottom-0 tw-bg-green tw-w-full tw-px-4 tw-h-16"
    >
      <template v-if="!isEditing">
        <v-spacer />
        <v-btn
          v-if="!authUser && selectedGuestRespondent"
          outlined
          class="tw-text-green tw-bg-white"
          @click="editGuestAvailability"
        >
          {{ `Edit ${selectedGuestRespondent}'s availability` }}
        </v-btn>
        <v-btn
          v-else
          outlined
          class="tw-text-green tw-bg-white"
          :disabled="loading && !userHasResponded"
          @click="addAvailability"
        >
          {{ userHasResponded ? "Edit availability" : "Add availability" }}
        </v-btn>
      </template>
      <template v-else>
        <v-btn text class="tw-text-white" @click="cancelEditing">
          Cancel
        </v-btn>
        <v-spacer />
        <v-btn class="tw-text-green tw-bg-white" @click="saveChanges">
          Save
        </v-btn>
      </template>
    </div>
  </div>
</template>

<script>
import {
  get,
  signInGoogle,
  isPhone,
  processEvent,
  getCalendarEvents,
<<<<<<< HEAD
  getDateRangeStringForEvent,
} from "@/utils"
import { mapActions, mapState } from "vuex"
=======
  getCurrentTimezone
} from "@/utils";
import { mapActions, mapState } from "vuex";
>>>>>>> b17c8e77

import ScheduleOverlap from "@/components/ScheduleOverlap"
import GuestDialog from "@/components/GuestDialog.vue"
import { errors } from "@/constants"
import isWebview from "is-ua-webview"

export default {
  name: "Event",

  props: {
    eventId: { type: String, required: true },
    fromSignIn: { type: Boolean, default: false },
  },

  components: {
    GuestDialog,
    ScheduleOverlap,
  },

  data: () => ({
    choiceDialog: false,
    webviewDialog: false,
    guestDialog: false,
    loading: true,
    calendarEvents: [],
    event: null,
    scheduleOverlapComponent: null,
    scheduleOverlapComponentLoaded: false,

    curGuestId: "", // Id of the current guest being edited
    calendarPermissionGranted: false,
  }),

  computed: {
    ...mapState(["authUser", "events"]),
    dateString() {
      return getDateRangeStringForEvent(this.event)
    },
    isEditing() {
      return (
        this.scheduleOverlapComponent && this.scheduleOverlapComponent.editing
      )
    },
    isPhone() {
      return isPhone(this.$vuetify)
    },
    areUnsavedChanges() {
      return (
        this.scheduleOverlapComponent &&
        this.scheduleOverlapComponent.unsavedChanges
      )
    },
    userHasResponded() {
      return this.authUser && this.authUser._id in this.event.responses
    },
    selectedGuestRespondent() {
      return (
        this.scheduleOverlapComponent &&
        this.scheduleOverlapComponent.selectedGuestRespondent
      )
    },
    timezone() {
      return getCurrentTimezone()
    }
  },

  methods: {
    ...mapActions(["showError", "showInfo"]),
    addAvailability() {
      /* Show choice dialog if not signed in, otherwise, immediately start editing availability */
      if (!this.scheduleOverlapComponent) return

      if ((this.authUser && this.calendarPermissionGranted) || this.userHasResponded) {
        this.scheduleOverlapComponent.startEditing()
        if (!this.userHasResponded) {
          this.scheduleOverlapComponent.setAvailabilityAutomatically()
        }
      } else {
        this.choiceDialog = true
      }
    },
    cancelEditing() {
      /* Cancels editing and resets availability to previous */
      if (!this.scheduleOverlapComponent) return

      this.scheduleOverlapComponent.resetCurUserAvailability()
      this.scheduleOverlapComponent.stopEditing()
      this.curGuestId = ""
    },
    copyLink() {
      /* Copies event link to clipboard */
      navigator.clipboard.writeText(
        `${window.location.origin}/e/${this.eventId}`
      )
      this.showInfo("Link copied to clipboard!")
    },
    async refreshEvent() {
      /* Refresh event details */
      this.event = await get(`/events/${this.eventId}`)
      processEvent(this.event)
    },
    setAvailabilityAutomatically() {
      /* Prompts user to sign in when "set availability automatically" button clicked */
      if (isWebview(navigator.userAgent)) {
        // Show dialog prompting user to user a real browser
        this.webviewDialog = true
      } else {
        // Or sign in if user is already using a real browser
        if (this.authUser) {
          // Request permission if calendar permissions not yet granted
          signInGoogle({ type: "event-add-availability", eventId: this.eventId }, false)
        } else {
          // Ask the user to select the account they want to sign in with if not logged in yet
          signInGoogle({ type: "event-add-availability", eventId: this.eventId }, true)
        }
      }
      this.choiceDialog = false
    },
    setAvailabilityManually() {
      /* Starts editing after "set availability manually" button clicked */
      if (!this.scheduleOverlapComponent) return

      this.scheduleOverlapComponent.startEditing()
      this.choiceDialog = false
    },
    editGuestAvailability() {
      /* Edits the selected guest's availability */
      if (!this.scheduleOverlapComponent) return

      this.curGuestId = this.selectedGuestRespondent
      this.scheduleOverlapComponent.populateUserAvailability(
        this.selectedGuestRespondent
      )
      this.scheduleOverlapComponent.startEditing()
    },
    async saveChanges() {
      /* Shows guest dialog if not signed in, otherwise saves auth user's availability */
      if (!this.scheduleOverlapComponent) return

      if (!this.authUser) {
        if (this.curGuestId) {
          this.saveChangesAsGuest(this.curGuestId)
          this.curGuestId = ""
        } else {
          this.guestDialog = true
        }
        return
      }

      await this.scheduleOverlapComponent.submitAvailability()

      this.showInfo("Changes saved!")
      this.scheduleOverlapComponent.stopEditing()
    },
    async saveChangesAsGuest(name) {
      /* After guest dialog is submitted, submit availability with the given name */
      if (!this.scheduleOverlapComponent) return

      if (name.length > 0) {
        await this.scheduleOverlapComponent.submitAvailability(name)

        this.showInfo("Changes saved!")
        this.scheduleOverlapComponent.resetCurUserAvailability()
        this.scheduleOverlapComponent.stopEditing()
        this.guestDialog = false
      }
    },

    onBeforeUnload(e) {
      if (this.isEditing) {
        e.preventDefault()
        e.returnValue = ""
        return
      }

      delete e["returnValue"]
    },
  },

  async created() {
    window.addEventListener("beforeunload", this.onBeforeUnload)

    // Get event details
    try {
      await this.refreshEvent()
    } catch (err) {
      switch (err.error) {
        case errors.EventNotFound:
          this.showError("The specified event does not exist!")
          this.$router.replace({ name: "home" })
          return
      }
    }

    // Get user's calendar
    getCalendarEvents(this.event)
      .then((events) => {
        this.calendarEvents = events
        this.loading = false

        // Set user availability automatically if we're in editing mode and they haven't responded
        if (
          this.authUser &&
          this.isEditing &&
          !this.userHasResponded &&
          this.scheduleOverlapComponent
        ) {
          this.$nextTick(() => {
            this.scheduleOverlapComponent.setAvailabilityAutomatically()
          })
        }

        this.calendarPermissionGranted = true
      })
      .catch((err) => {
        this.loading = false
        console.error(err)
        if (err.error.code === 401 || err.error.code === 403) {
          this.calendarPermissionGranted = false
        }
      })
  },

  watch: {
    event() {
      if (this.event) {
        this.$nextTick(() => {
          this.scheduleOverlapComponent = this.$refs.scheduleOverlap
        })
      }
    },
    scheduleOverlapComponent() {
      if (!this.scheduleOverlapComponentLoaded) {
        this.scheduleOverlapComponentLoaded

        // Put into editing mode if just signed in
        if (this.fromSignIn) {
          this.scheduleOverlapComponent.startEditing()
        }
      }
    },
  },
}
</script><|MERGE_RESOLUTION|>--- conflicted
+++ resolved
@@ -51,14 +51,9 @@
         <div class="tw-text-black tw-flex tw-items-center">
           <div>
             <div class="tw-text-xl sm:tw-text-3xl">{{ event.name }}</div>
-<<<<<<< HEAD
             <div class="tw-text-sm sm:tw-text-base tw-font-normal">
               {{ dateString }}
             </div>
-=======
-            <div class="tw-text-sm sm:tw-text-base tw-font-normal">{{ dateString }}</div>
-            
->>>>>>> b17c8e77
           </div>
           <v-spacer />
           <div class="tw-flex tw-flex-row tw-items-center tw-gap-2.5">
@@ -118,8 +113,6 @@
             </div>
           </div>
         </div>
-
-        <div class="tw-text-xs tw-text-dark-gray tw-mt-1">Timezone: {{ timezone }}</div>
       </div>
 
       <!-- Calendar -->
@@ -181,15 +174,9 @@
   isPhone,
   processEvent,
   getCalendarEvents,
-<<<<<<< HEAD
   getDateRangeStringForEvent,
 } from "@/utils"
 import { mapActions, mapState } from "vuex"
-=======
-  getCurrentTimezone
-} from "@/utils";
-import { mapActions, mapState } from "vuex";
->>>>>>> b17c8e77
 
 import ScheduleOverlap from "@/components/ScheduleOverlap"
 import GuestDialog from "@/components/GuestDialog.vue"
@@ -251,9 +238,6 @@
         this.scheduleOverlapComponent.selectedGuestRespondent
       )
     },
-    timezone() {
-      return getCurrentTimezone()
-    }
   },
 
   methods: {
