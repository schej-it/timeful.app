<template>
  <div v-if="event" class="tw-mt-8">
    <!-- Mark availability option dialog -->
    <MarkAvailabilityDialog
      v-model="choiceDialog"
      @setAvailabilityAutomatically="setAvailabilityAutomatically"
      @setAvailabilityManually="setAvailabilityManually"
    />

    <!-- Google sign in not supported dialog -->
    <SignInNotSupportedDialog v-model="webviewDialog" />

    <!-- Guest Dialog -->
    <GuestDialog
      v-model="guestDialog"
      @submit="saveChangesAsGuest"
      :respondents="Object.keys(event.responses)"
    />

    <!-- Edit event dialog -->
<<<<<<< HEAD
    <NewDialog
      v-model="editEventDialog"
      :type="isGroup ? 'group' : 'event'"
      :event="event"
      :contactsPayload="contactsPayload"
      edit
      no-tabs
    />

    <!-- Group invitation dialog -->
    <InvitationDialog
      v-if="isGroup"
      v-model="invitationDialog"
      :group="event"
    ></InvitationDialog>
=======
    <NewEventDialog
      v-model="editEventDialog"
      :event="event"
      :contactsPayload="contactsPayload"
      edit-event
    />
>>>>>>> 702c2ab3

    <div class="tw-mx-auto tw-mt-4 tw-max-w-5xl">
      <div class="tw-mx-4">
        <!-- Title and copy link -->
        <div class="tw-flex tw-items-center tw-text-black">
          <div>
            <div class="tw-text-xl sm:tw-text-3xl">{{ event.name }}</div>
            <div class="tw-flex tw-items-baseline tw-gap-1">
              <div
                class="tw-text-sm tw-font-normal tw-text-very-dark-gray sm:tw-text-base"
              >
                {{ dateString }}
              </div>
              <v-btn
                v-if="canEdit"
                id="edit-event-btn"
                @click="editEvent"
                icon
                dense
                class="tw-min-w-0 tw-px-2 tw-text-sm tw-text-green sm:tw-text-base"
              >
                <v-icon v-if="!isPhone" small>mdi-pencil</v-icon>
                <span v-else class="tw-underline">Edit</span>
              </v-btn>
            </div>
          </div>
          <v-spacer />
          <div class="tw-flex tw-flex-row tw-items-center tw-gap-2.5">
            <div v-if="isGroup">
              <v-btn
                :icon="isPhone"
                :outlined="!isPhone"
                class="tw-text-green"
                @click="refreshCalendar"
                :loading="loading"
              >
                <v-icon class="tw-mr-1 tw-text-green" v-if="!isPhone"
                  >mdi-refresh</v-icon
                >
                <span v-if="!isPhone" class="tw-mr-2 tw-text-green"
                  >Refresh</span
                >
                <v-icon class="tw-text-green" v-else>mdi-refresh</v-icon>
              </v-btn>
            </div>
            <div v-else>
              <v-btn
                :icon="isPhone"
                :outlined="!isPhone"
                class="tw-text-green"
                @click="copyLink"
              >
                <span v-if="!isPhone" class="tw-mr-2 tw-text-green"
                  >Copy link</span
                >
                <v-icon class="tw-text-green" v-if="!isPhone"
                  >mdi-content-copy</v-icon
                >
                <v-icon class="tw-text-green" v-else>mdi-share</v-icon>
              </v-btn>
            </div>
            <div v-if="!isPhone" class="tw-flex tw-w-40">
              <template v-if="!isEditing">
                <v-btn
                  v-if="!isGroup && !authUser && selectedGuestRespondent"
                  min-width="10.25rem"
                  class="tw-bg-green tw-text-white tw-transition-opacity"
                  :style="{ opacity: availabilityBtnOpacity }"
                  @click="editGuestAvailability"
                >
                  {{ `Edit ${selectedGuestRespondent}'s availability` }}
                </v-btn>
                <v-btn
                  v-else
                  width="10.25rem"
                  class="tw-bg-green tw-text-white tw-transition-opacity"
                  :disabled="loading && !userHasResponded"
                  :style="{ opacity: availabilityBtnOpacity }"
                  @click="addAvailability"
                >
                  {{
                    isGroup
                      ? "Edit calendars"
                      : userHasResponded
                      ? "Edit availability"
                      : "Add availability"
                  }}
                </v-btn>
              </template>
              <template v-else>
                <v-btn
                  class="tw-mr-1 tw-w-20 tw-text-red"
                  @click="cancelEditing"
                  outlined
                >
                  Cancel
                </v-btn>
                <v-btn
                  class="tw-w-20 tw-bg-green tw-text-white"
                  @click="saveChanges"
                >
                  Save
                </v-btn></template
              >
            </div>
          </div>
        </div>
      </div>

      <!-- Calendar -->

      <ScheduleOverlap
        ref="scheduleOverlap"
        :event="event"
        :loadingCalendarEvents="loading"
        :calendarEventsMap="calendarEventsMap"
        :calendarPermissionGranted="calendarPermissionGranted"
        :calendar-availabilities="calendarAvailabilities"
        :weekOffset.sync="weekOffset"
        :curGuestId="curGuestId"
        :initial-timezone="initialTimezone"
        @refreshEvent="refreshEvent"
        @highlightAvailabilityBtn="highlightAvailabilityBtn"
        @deleteAvailability="deleteAvailability"
        @setCurGuestId="(id) => (curGuestId = id)"
      />
    </div>

    <template v-if="showFeedbackBtn">
      <v-divider />

      <div class="tw-flex tw-justify-center" v-if="showFeedbackBtn">
        <v-btn
          class="tw-h-16"
          block
          id="feedback-btn"
          text
          href="https://forms.gle/9AgRy4PQfWfVuBnw8"
          target="_blank"
        >
          Give feedback
        </v-btn>
      </div>
    </template>

    <div class="tw-h-16"></div>

    <!-- Bottom bar for phones -->
    <div
      v-if="isPhone"
      class="tw-fixed tw-bottom-0 tw-z-20 tw-flex tw-h-16 tw-w-full tw-items-center tw-bg-green tw-px-4"
    >
      <template v-if="!isEditing">
        <v-spacer />
        <v-btn
          v-if="!isGroup && !authUser && selectedGuestRespondent"
          outlined
          class="tw-bg-white tw-text-green tw-transition-opacity"
          :style="{ opacity: availabilityBtnOpacity }"
          @click="editGuestAvailability"
        >
          {{ `Edit ${selectedGuestRespondent}'s availability` }}
        </v-btn>
        <v-btn
          v-else
          outlined
          class="tw-bg-white tw-text-green tw-transition-opacity"
          :disabled="loading && !userHasResponded"
          :style="{ opacity: availabilityBtnOpacity }"
          @click="addAvailability"
        >
          {{
            isGroup
              ? "Edit calendars"
              : userHasResponded
              ? "Edit availability"
              : "Add availability"
          }}
        </v-btn>
      </template>
      <template v-else>
        <v-btn text class="tw-text-white" @click="cancelEditing">
          Cancel
        </v-btn>
        <v-spacer />
        <v-btn class="tw-bg-white tw-text-green" @click="saveChanges">
          Save
        </v-btn>
      </template>
    </div>
  </div>
</template>

<script>
import {
  get,
  signInGoogle,
  isPhone,
  processEvent,
  getCalendarEventsMap,
  getDateRangeStringForEvent,
} from "@/utils"
import { mapActions, mapState } from "vuex"

import NewDialog from "@/components/NewDialog.vue"
import ScheduleOverlap from "@/components/schedule_overlap/ScheduleOverlap.vue"
import GuestDialog from "@/components/GuestDialog.vue"
import { errors, authTypes, eventTypes } from "@/constants"
import isWebview from "is-ua-webview"
import SignInNotSupportedDialog from "@/components/SignInNotSupportedDialog.vue"
import MarkAvailabilityDialog from "@/components/MarkAvailabilityDialog.vue"
import InvitationDialog from "@/components/groups/InvitationDialog.vue"

export default {
  name: "Event",

  props: {
    eventId: { type: String, required: true },
    fromSignIn: { type: Boolean, default: false },
    initialTimezone: { type: Object, default: () => ({}) },
    contactsPayload: { type: Object, default: () => ({}) },
  },

  components: {
    GuestDialog,
    ScheduleOverlap,
    NewDialog,
    SignInNotSupportedDialog,
    MarkAvailabilityDialog,
    InvitationDialog,
  },

  data: () => ({
    choiceDialog: false,
    webviewDialog: false,
    guestDialog: false,
    editEventDialog: false,
    invitationDialog: false,
    loading: true,
    calendarEventsMap: {},
    event: null,
    scheduleOverlapComponent: null,
    scheduleOverlapComponentLoaded: false,

    curGuestId: "", // Id of the current guest being edited
    calendarPermissionGranted: false,

    weekOffset: 0,

    availabilityBtnOpacity: 1,

    // Availability Groups
    calendarAvailabilities: {}, // maps userId to their calendar events
  }),

  mounted() {
    // If coming from enabling contacts, show the dialog. Checks if contactsPayload is not an Observer.
    this.editEventDialog = Object.keys(this.contactsPayload).length > 0
<<<<<<< HEAD

    if (false /** TODO - check if invited to group but not accepted */) {
      this.invitationDialog = true
    }
=======
>>>>>>> 702c2ab3
  },

  computed: {
    ...mapState(["authUser", "events"]),
    dateString() {
      return getDateRangeStringForEvent(this.event)
    },
    isEditing() {
      return this.scheduleOverlapComponent?.editing
    },
    canEdit() {
      return (
        this.event.ownerId == 0 || this.authUser?._id === this.event.ownerId
      )
    },
    isPhone() {
      return isPhone(this.$vuetify)
    },
    isSpecificDates() {
      return this.event?.type === eventTypes.SPECIFIC_DATES || !this.event?.type
    },
    isWeekly() {
      return this.event?.type === eventTypes.DOW
    },
    isGroup() {
      return this.event?.type === eventTypes.GROUP
    },
    areUnsavedChanges() {
      return this.scheduleOverlapComponent?.unsavedChanges
    },
    userHasResponded() {
      return this.authUser?._id in this.event.responses
    },
    selectedGuestRespondent() {
      return this.scheduleOverlapComponent?.selectedGuestRespondent
    },
    showFeedbackBtn() {
      return this.isPhone
    },
  },

  methods: {
    ...mapActions(["showError", "showInfo"]),
    addAvailability() {
      /* Show choice dialog if not signed in, otherwise, immediately start editing availability */
      if (!this.scheduleOverlapComponent) return

      if (
        (this.authUser && this.calendarPermissionGranted) ||
        this.userHasResponded
      ) {
        this.scheduleOverlapComponent.startEditing()
        if (!this.userHasResponded) {
          this.scheduleOverlapComponent.setAvailabilityAutomatically()
        }
      } else {
        this.choiceDialog = true
      }
    },
    cancelEditing() {
      /* Cancels editing and resets availability to previous */
      if (!this.scheduleOverlapComponent) return

      this.scheduleOverlapComponent.resetCurUserAvailability()
      this.scheduleOverlapComponent.stopEditing()
      this.curGuestId = ""
    },
    copyLink() {
      /* Copies event link to clipboard */
      navigator.clipboard.writeText(
        `${window.location.origin}/e/${this.event.shortId ?? this.event._id}`
      )
      this.showInfo("Link copied to clipboard!")
    },
    async deleteAvailability() {
      if (!this.scheduleOverlapComponent) return

      if (!this.authUser) {
        if (this.curGuestId) {
          await this.scheduleOverlapComponent.deleteAvailability(
            this.curGuestId
          )
          this.curGuestId = ""
        }
      } else {
        await this.scheduleOverlapComponent.deleteAvailability()
      }

      this.showInfo("Availability deleted!")
      this.scheduleOverlapComponent.stopEditing()
    },
    editEvent() {
      /* Show edit event dialog */
      this.editEventDialog = true
    },
    async refreshEvent() {
      /* Refresh event details */
      this.event = await get(`/events/${this.eventId}`)
      processEvent(this.event)
    },
    setAvailabilityAutomatically() {
      /* Prompts user to sign in when "set availability automatically" button clicked */
      if (isWebview(navigator.userAgent)) {
        // Show dialog prompting user to user a real browser
        this.webviewDialog = true
      } else {
        // Or sign in if user is already using a real browser
        if (this.authUser) {
          // Request permission if calendar permissions not yet granted
          signInGoogle({
            state: {
              type: authTypes.EVENT_ADD_AVAILABILITY,
              eventId: this.eventId,
            },
            selectAccount: false,
            requestCalendarPermission: true,
          })
        } else {
          // Ask the user to select the account they want to sign in with if not logged in yet
          signInGoogle({
            state: {
              type: authTypes.EVENT_ADD_AVAILABILITY,
              eventId: this.eventId,
            },
            selectAccount: true,
            requestCalendarPermission: true,
          })
        }
      }
      this.choiceDialog = false
    },
    setAvailabilityManually() {
      /* Starts editing after "set availability manually" button clicked */
      if (!this.scheduleOverlapComponent) return

      this.scheduleOverlapComponent.startEditing()
      this.choiceDialog = false
    },
    editGuestAvailability() {
      /* Edits the selected guest's availability */
      if (!this.scheduleOverlapComponent) return

      this.curGuestId = this.selectedGuestRespondent
      this.scheduleOverlapComponent.populateUserAvailability(
        this.selectedGuestRespondent
      )
      this.scheduleOverlapComponent.startEditing()
    },
    async saveChanges() {
      /* Shows guest dialog if not signed in, otherwise saves auth user's availability */
      if (!this.scheduleOverlapComponent) return

      if (!this.authUser) {
        if (this.curGuestId) {
          this.saveChangesAsGuest(this.curGuestId)
          this.curGuestId = ""
        } else {
          this.guestDialog = true
        }
        return
      }

      await this.scheduleOverlapComponent.submitAvailability()

      this.showInfo("Changes saved!")
      this.scheduleOverlapComponent.stopEditing()
    },
    async saveChangesAsGuest(name) {
      /* After guest dialog is submitted, submit availability with the given name */
      if (!this.scheduleOverlapComponent) return

      if (name.length > 0) {
        await this.scheduleOverlapComponent.submitAvailability(name)

        this.showInfo("Changes saved!")
        this.scheduleOverlapComponent.resetCurUserAvailability()
        this.scheduleOverlapComponent.stopEditing()
        this.guestDialog = false
      }
    },

    highlightAvailabilityBtn() {
      if (!this.isPhone) {
        window.scrollTo({ top: 0, behavior: "instant" })
      }

      this.availabilityBtnOpacity = 0.1
      setTimeout(() => {
        this.availabilityBtnOpacity = 1

        setTimeout(() => {
          this.availabilityBtnOpacity = 0.1
          setTimeout(() => {
            this.availabilityBtnOpacity = 1
          }, 100)
        }, 100)
      }, 100)
    },

    /** Refresh calendar availabilities of everybody in the group */
    async fetchCalendarAvailabilities() {
      if (this.event.type !== eventTypes.GROUP) return

      // this.calendarAvailabilities = {}
      const curWeekOffset = this.weekOffset
      return getCalendarEventsMap(this.event, {
        weekOffset: curWeekOffset,
        eventId: this.event._id,
      })
        .then((calendarAvailabilities) => {
          // Don't update calendar availabilities if user
          // selected a different weekoffset by the time these calendar events load
          if (curWeekOffset !== this.weekOffset) return

          this.calendarAvailabilities = calendarAvailabilities
        })
        .catch((err) => {
          console.error(err)
        })
    },

    /** Fetch current user's calendar events */
    async fetchAuthUserCalendarEvents() {
      if (!this.authUser) {
        this.calendarPermissionGranted = false
        return
      }

      // this.calendarEventsMap = {}
      const curWeekOffset = this.weekOffset
      return getCalendarEventsMap(this.event, { weekOffset: curWeekOffset })
        .then((eventsMap) => {
          // Don't set calendar events / set availability if user has already
          // selected a different weekoffset by the time these calendar events load
          if (curWeekOffset !== this.weekOffset) return

          this.calendarEventsMap = eventsMap

          // Set user availability automatically if we're in editing mode and they haven't responded
          if (
            this.authUser &&
            this.isEditing &&
            !this.userHasResponded &&
            !this.areUnsavedChanges &&
            this.scheduleOverlapComponent
          ) {
            this.$nextTick(() => {
              this.scheduleOverlapComponent?.setAvailabilityAutomatically()
            })
          }

          // calendar permission granted is false when every calendar in the calendar map has an error, true otherwise
          this.calendarPermissionGranted = !Object.values(
            this.calendarEventsMap
          ).every((c) => Boolean(c.error))
        })
        .catch((err) => {
          console.error(err)
          this.calendarPermissionGranted = false
        })
    },

    /** Refreshes calendar avaliabilities and fetches current user calendar events */
    refreshCalendar() {
      const promises = []
      promises.push(this.fetchCalendarAvailabilities())
      promises.push(this.fetchAuthUserCalendarEvents())

      const curWeekOffset = this.weekOffset
      this.loading = true
      Promise.allSettled(promises).then(() => {
        // Only set loading to false if promises resolved at the same week offset they were fetched at
        // i.e. no new promises are currently being run
        if (curWeekOffset === this.weekOffset) {
          this.loading = false
        }
      })
    },

    onBeforeUnload(e) {
      if (this.areUnsavedChanges) {
        e.preventDefault()
        e.returnValue = ""
        return
      }

      delete e["returnValue"]
    },
  },

  async created() {
    window.addEventListener("beforeunload", this.onBeforeUnload)

    // Get event details
    try {
      await this.refreshEvent()
    } catch (err) {
      switch (err.error) {
        case errors.EventNotFound:
          this.showError("The specified event does not exist!")
          this.$router.replace({ name: "home" })
          return
      }
    }

    const promises = []
    promises.push(this.fetchCalendarAvailabilities())
    promises.push(this.fetchAuthUserCalendarEvents())

    this.loading = true
    Promise.allSettled(promises).then(() => {
      this.loading = false
    })
  },

  beforeDestroy() {
    window.removeEventListener("beforeunload", this.onBeforeUnload)
  },

  watch: {
    event() {
      if (this.event) {
        this.$nextTick(() => {
          this.scheduleOverlapComponent = this.$refs.scheduleOverlap
        })
      }
    },
    scheduleOverlapComponent() {
      if (!this.scheduleOverlapComponentLoaded) {
        this.scheduleOverlapComponentLoaded = true

        // Put into editing mode if just signed in
        if (this.fromSignIn) {
          this.scheduleOverlapComponent.startEditing()
        }
      }
    },
    weekOffset() {
      this.refreshCalendar()
    },
  },
}
</script><|MERGE_RESOLUTION|>--- conflicted
+++ resolved
@@ -18,7 +18,6 @@
     />
 
     <!-- Edit event dialog -->
-<<<<<<< HEAD
     <NewDialog
       v-model="editEventDialog"
       :type="isGroup ? 'group' : 'event'"
@@ -34,14 +33,6 @@
       v-model="invitationDialog"
       :group="event"
     ></InvitationDialog>
-=======
-    <NewEventDialog
-      v-model="editEventDialog"
-      :event="event"
-      :contactsPayload="contactsPayload"
-      edit-event
-    />
->>>>>>> 702c2ab3
 
     <div class="tw-mx-auto tw-mt-4 tw-max-w-5xl">
       <div class="tw-mx-4">
@@ -300,13 +291,10 @@
   mounted() {
     // If coming from enabling contacts, show the dialog. Checks if contactsPayload is not an Observer.
     this.editEventDialog = Object.keys(this.contactsPayload).length > 0
-<<<<<<< HEAD
 
     if (false /** TODO - check if invited to group but not accepted */) {
       this.invitationDialog = true
     }
-=======
->>>>>>> 702c2ab3
   },
 
   computed: {
