--- conflicted
+++ resolved
@@ -131,7 +131,6 @@
     notifyListeners(ApiServiceProperties.friendRequests);
   }
 
-<<<<<<< HEAD
   // Gets a user's friend requests and sets [_friendRequests] to it.
   Future<void> refreshFriendsStatus() async {
     _friendsStatus.clear();
@@ -142,8 +141,6 @@
     notifyListeners(ApiServiceProperties.friendsStatus);
   }
 
-=======
->>>>>>> cdb34325
   // Refreshes every friend related variable.
   Future<void> refreshFriends() async {
     refreshFriendsList();
