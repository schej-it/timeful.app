--- conflicted
+++ resolved
@@ -136,7 +136,6 @@
       itemCount: userSearchResults.length,
       itemBuilder: (context, index) {
         final result = userSearchResults[index];
-<<<<<<< HEAD
         return _isPotentialFriend(api, result)
             ? Padding(
                 padding: const EdgeInsets.only(bottom: 10),
@@ -144,22 +143,11 @@
                   id: result.id,
                   name: result.fullName,
                   picture: result.picture,
+                  email: result.email,
                   requestAlreadySent: outgoing.contains(result.id),
                 ),
               )
             : const SizedBox(height: 0);
-=======
-        return Padding(
-          padding: const EdgeInsets.only(bottom: 10),
-          child: AddFriendCard(
-            id: result.id,
-            name: result.fullName,
-            picture: result.picture,
-            email: result.email,
-            requestAlreadySent: false,
-          ),
-        );
->>>>>>> 8b273cfa
       },
     );
   }
